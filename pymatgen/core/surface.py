# coding: utf-8
# Copyright (c) Pymatgen Development Team.
# Distributed under the terms of the MIT License.

"""
This module implements representations of slabs and surfaces, as well as
algorithms for generating them. If you use this module, please consider
citing the following work::

    R. Tran, Z. Xu, B. Radhakrishnan, D. Winston, W. Sun, K. A. Persson,
    S. P. Ong, "Surface Energies of Elemental Crystals", Scientific Data,
    2016, 3:160080, doi: 10.1038/sdata.2016.80.

as well as::

    Sun, W.; Ceder, G. Efficient creation and convergence of surface slabs,
    Surface Science, 2013, 617, 53–59, doi:10.1016/j.susc.2013.05.016.
"""

import copy
import itertools
import json
import logging
import math
import os
import warnings
from functools import reduce
from math import gcd

import numpy as np
from monty.fractions import lcm
from scipy.cluster.hierarchy import fcluster, linkage
from scipy.spatial.distance import squareform

from pymatgen.analysis.structure_matcher import StructureMatcher
from pymatgen.core.lattice import Lattice
from pymatgen.core.periodic_table import get_el_sp
from pymatgen.core.sites import PeriodicSite
from pymatgen.core.structure import Structure
from pymatgen.symmetry.analyzer import SpacegroupAnalyzer
from pymatgen.util.coord import in_coord_list

__author__ = "Richard Tran, Wenhao Sun, Zihan Xu, Shyue Ping Ong"
__copyright__ = "Copyright 2014, The Materials Virtual Lab"
__version__ = "0.1"
__maintainer__ = "Shyue Ping Ong"
__email__ = "ongsp@ucsd.edu"
__date__ = "6/10/14"

logger = logging.getLogger(__name__)


class Slab(Structure):
    """
    Subclass of Structure representing a Slab. Implements additional
    attributes pertaining to slabs, but the init method does not
    actually implement any algorithm that creates a slab. This is a
    DUMMY class who's init method only holds information about the
    slab. Also has additional methods that returns other information
    about a slab such as the surface area, normal, and atom adsorption.

    Note that all Slabs have the surface normal oriented perpendicular to the a
    and b lattice vectors. This means the lattice vectors a and b are in the
    surface plane and the c vector is out of the surface plane (though not
    necessarily perpendicular to the surface).

    .. attribute:: miller_index

        Miller index of plane parallel to surface.

    .. attribute:: scale_factor

        Final computed scale factor that brings the parent cell to the
        surface cell.

    .. attribute:: shift

        The shift value in Angstrom that indicates how much this
        slab has been shifted.
    """

    def __init__(
        self,
        lattice,
        species,
        coords,
        miller_index,
        oriented_unit_cell,
        shift,
        scale_factor,
        reorient_lattice=True,
        validate_proximity=False,
        to_unit_cell=False,
        reconstruction=None,
        coords_are_cartesian=False,
        site_properties=None,
        energy=None,
    ):
        """
        Makes a Slab structure, a structure object with additional information
        and methods pertaining to slabs.

        Args:
            lattice (Lattice/3x3 array): The lattice, either as a
                :class:`pymatgen.core.lattice.Lattice` or
                simply as any 2D array. Each row should correspond to a lattice
                vector. E.g., [[10,0,0], [20,10,0], [0,0,30]] specifies a
                lattice with lattice vectors [10,0,0], [20,10,0] and [0,0,30].
            species ([Species]): Sequence of species on each site. Can take in
                flexible input, including:

                i.  A sequence of element / species specified either as string
                    symbols, e.g. ["Li", "Fe2+", "P", ...] or atomic numbers,
                    e.g., (3, 56, ...) or actual Element or Species objects.

                ii. List of dict of elements/species and occupancies, e.g.,
                    [{"Fe" : 0.5, "Mn":0.5}, ...]. This allows the setup of
                    disordered structures.
            coords (Nx3 array): list of fractional/cartesian coordinates of
                each species.
            miller_index ([h, k, l]): Miller index of plane parallel to
                surface. Note that this is referenced to the input structure. If
                you need this to be based on the conventional cell,
                you should supply the conventional structure.
            oriented_unit_cell (Structure): The oriented_unit_cell from which
                this Slab is created (by scaling in the c-direction).
            shift (float): The shift in the c-direction applied to get the
                termination.
            scale_factor (np.ndarray): scale_factor Final computed scale factor
                that brings the parent cell to the surface cell.
            reorient_lattice (bool): reorients the lattice parameters such that
                the c direction is along the z axis.
            validate_proximity (bool): Whether to check if there are sites
                that are less than 0.01 Ang apart. Defaults to False.
            reconstruction (str): Type of reconstruction. Defaults to None if
                the slab is not reconstructed.
            coords_are_cartesian (bool): Set to True if you are providing
                coordinates in cartesian coordinates. Defaults to False.
            site_properties (dict): Properties associated with the sites as a
                dict of sequences, e.g., {"magmom":[5,5,5,5]}. The sequences
                have to be the same length as the atomic species and
                fractional_coords. Defaults to None for no properties.
            energy (float): A value for the energy.
        """
        self.oriented_unit_cell = oriented_unit_cell
        self.miller_index = tuple(miller_index)
        self.shift = shift
        self.reconstruction = reconstruction
        self.scale_factor = np.array(scale_factor)
        self.energy = energy
        self.reorient_lattice = reorient_lattice
        if self.reorient_lattice:
            if coords_are_cartesian:
                coords = lattice.get_fractional_coords(coords)
                coords_are_cartesian = False
            lattice = Lattice.from_parameters(
                lattice.a,
                lattice.b,
                lattice.c,
                lattice.alpha,
                lattice.beta,
                lattice.gamma,
            )

        super().__init__(
            lattice,
            species,
            coords,
            validate_proximity=validate_proximity,
            to_unit_cell=to_unit_cell,
            coords_are_cartesian=coords_are_cartesian,
            site_properties=site_properties,
        )

    def get_orthogonal_c_slab(self):
        """
        This method returns a Slab where the normal (c lattice vector) is
        "forced" to be exactly orthogonal to the surface a and b lattice
        vectors. **Note that this breaks inherent symmetries in the slab.**
        It should be pointed out that orthogonality is not required to get good
        surface energies, but it can be useful in cases where the slabs are
        subsequently used for postprocessing of some kind, e.g. generating
        GBs or interfaces.
        """
        a, b, c = self.lattice.matrix
        new_c = np.cross(a, b)
        new_c /= np.linalg.norm(new_c)
        new_c = np.dot(c, new_c) * new_c
        new_latt = Lattice([a, b, new_c])
        return Slab(
            lattice=new_latt,
            species=self.species_and_occu,
            coords=self.cart_coords,
            miller_index=self.miller_index,
            oriented_unit_cell=self.oriented_unit_cell,
            shift=self.shift,
            scale_factor=self.scale_factor,
            coords_are_cartesian=True,
            energy=self.energy,
            reorient_lattice=self.reorient_lattice,
            site_properties=self.site_properties,
        )

    def get_tasker2_slabs(self, tol=0.01, same_species_only=True):
        """
        Get a list of slabs that have been Tasker 2 corrected.

        Args:
            tol (float): Tolerance to determine if atoms are within same plane.
                This is a fractional tolerance, not an absolute one.
            same_species_only (bool): If True, only that are of the exact same
                species as the atom at the outermost surface are considered for
                moving. Otherwise, all atoms regardless of species that is
                within tol are considered for moving. Default is True (usually
                the desired behavior).

        Returns:
            ([Slab]) List of tasker 2 corrected slabs.
        """
        sites = list(self.sites)
        slabs = []

        sortedcsites = sorted(sites, key=lambda site: site.c)

        # Determine what fraction the slab is of the total cell size in the
        # c direction. Round to nearest rational number.
        nlayers_total = int(round(self.lattice.c / self.oriented_unit_cell.lattice.c))
        nlayers_slab = int(
            round((sortedcsites[-1].c - sortedcsites[0].c) * nlayers_total)
        )
        slab_ratio = nlayers_slab / nlayers_total

        a = SpacegroupAnalyzer(self)
        symm_structure = a.get_symmetrized_structure()

        def equi_index(site):
            for i, equi_sites in enumerate(symm_structure.equivalent_sites):
                if site in equi_sites:
                    return i
            raise ValueError("Cannot determine equi index!")

        for surface_site, shift in [
            (sortedcsites[0], slab_ratio),
            (sortedcsites[-1], -slab_ratio),
        ]:
            tomove = []
            fixed = []
            for site in sites:
                if abs(site.c - surface_site.c) < tol and (
                    (not same_species_only) or site.species == surface_site.species
                ):
                    tomove.append(site)
                else:
                    fixed.append(site)

            # Sort and group the sites by the species and symmetry equivalence
            tomove = sorted(tomove, key=lambda s: equi_index(s))

            grouped = [
                list(sites)
                for k, sites in itertools.groupby(tomove, key=lambda s: equi_index(s))
            ]

            if len(tomove) == 0 or any([len(g) % 2 != 0 for g in grouped]):
                warnings.warn(
                    "Odd number of sites to divide! Try changing "
                    "the tolerance to ensure even division of "
                    "sites or create supercells in a or b directions "
                    "to allow for atoms to be moved!"
                )
                continue
            combinations = []
            for g in grouped:
                combinations.append(list(itertools.combinations(g, int(len(g) / 2))))

            for selection in itertools.product(*combinations):
                species = [site.species for site in fixed]
                fcoords = [site.frac_coords for site in fixed]

                for s in tomove:
                    species.append(s.species)
                    for group in selection:
                        if s in group:
                            fcoords.append(s.frac_coords)
                            break
                    else:
                        # Move unselected atom to the opposite surface.
                        fcoords.append(s.frac_coords + [0, 0, shift])

                # sort by species to put all similar species together.
                sp_fcoord = sorted(zip(species, fcoords), key=lambda x: x[0])
                species = [x[0] for x in sp_fcoord]
                fcoords = [x[1] for x in sp_fcoord]
                slab = Slab(
                    self.lattice,
                    species,
                    fcoords,
                    self.miller_index,
                    self.oriented_unit_cell,
                    self.shift,
                    self.scale_factor,
                    energy=self.energy,
                    reorient_lattice=self.reorient_lattice,
                )
                slabs.append(slab)
        s = StructureMatcher()
        unique = [ss[0] for ss in s.group_structures(slabs)]
        return unique

    def is_symmetric(self, symprec=0.1):
        """
        Checks if slab is symmetric, i.e., contains inversion symmetry.

        Args:
            symprec (float): Symmetry precision used for SpaceGroup analyzer.

        Returns:
            (bool) Whether slab contains inversion symmetry.
        """

        sg = SpacegroupAnalyzer(self, symprec=symprec)
        return sg.is_laue()

    def get_sorted_structure(self, key=None, reverse=False):
        """
        Get a sorted copy of the structure. The parameters have the same
        meaning as in list.sort. By default, sites are sorted by the
        electronegativity of the species. Note that Slab has to override this
        because of the different __init__ args.

        Args:
            key: Specifies a function of one argument that is used to extract
                a comparison key from each list element: key=str.lower. The
                default value is None (compare the elements directly).
            reverse (bool): If set to True, then the list elements are sorted
                as if each comparison were reversed.
        """
        sites = sorted(self, key=key, reverse=reverse)
        s = Structure.from_sites(sites)
        return Slab(
            s.lattice,
            s.species_and_occu,
            s.frac_coords,
            self.miller_index,
            self.oriented_unit_cell,
            self.shift,
            self.scale_factor,
            site_properties=s.site_properties,
            reorient_lattice=self.reorient_lattice,
        )

    def copy(self, site_properties=None, sanitize=False):
        """
        Convenience method to get a copy of the structure, with options to add
        site properties.

        Args:
            site_properties (dict): Properties to add or override. The
                properties are specified in the same way as the constructor,
                i.e., as a dict of the form {property: [values]}. The
                properties should be in the order of the *original* structure
                if you are performing sanitization.
            sanitize (bool): If True, this method will return a sanitized
                structure. Sanitization performs a few things: (i) The sites are
                sorted by electronegativity, (ii) a LLL lattice reduction is
                carried out to obtain a relatively orthogonalized cell,
                (iii) all fractional coords for sites are mapped into the
                unit cell.

        Returns:
            A copy of the Structure, with optionally new site_properties and
            optionally sanitized.
        """
        props = self.site_properties
        if site_properties:
            props.update(site_properties)
        return Slab(
            self.lattice,
            self.species_and_occu,
            self.frac_coords,
            self.miller_index,
            self.oriented_unit_cell,
            self.shift,
            self.scale_factor,
            site_properties=props,
            reorient_lattice=self.reorient_lattice,
        )

    @property
    def dipole(self):
        """
        Calculates the dipole of the Slab in the direction of the surface
        normal. Note that the Slab must be oxidation state-decorated for this
        to work properly. Otherwise, the Slab will always have a dipole of 0.
        """
        dipole = np.zeros(3)
        mid_pt = np.sum(self.cart_coords, axis=0) / len(self)
        normal = self.normal
        for site in self:
            charge = sum(
                [getattr(sp, "oxi_state", 0) * amt for sp, amt in site.species.items()]
            )
            dipole += charge * np.dot(site.coords - mid_pt, normal) * normal
        return dipole

    def is_polar(self, tol_dipole_per_unit_area=1e-3):
        """
        Checks whether the surface is polar by computing the dipole per unit
        area. Note that the Slab must be oxidation state-decorated for this
        to work properly. Otherwise, the Slab will always be non-polar.

        Args:
            tol_dipole_per_unit_area (float): A tolerance. If the dipole
                magnitude per unit area is less than this value, the Slab is
                considered non-polar. Defaults to 1e-3, which is usually
                pretty good. Normalized dipole per unit area is used as it is
                more reliable than using the total, which tends to be larger for
                slabs with larger surface areas.
        """
        dip_per_unit_area = self.dipole / self.surface_area
        return np.linalg.norm(dip_per_unit_area) > tol_dipole_per_unit_area

    @property
    def normal(self):
        """
        Calculates the surface normal vector of the slab
        """
        normal = np.cross(self.lattice.matrix[0], self.lattice.matrix[1])
        normal /= np.linalg.norm(normal)
        return normal

    @property
    def surface_area(self):
        """
        Calculates the surface area of the slab
        """
        m = self.lattice.matrix
        return np.linalg.norm(np.cross(m[0], m[1]))

    @property
    def center_of_mass(self):
        """
        Calculates the center of mass of the slab
        """
        weights = [s.species.weight for s in self]
        center_of_mass = np.average(self.frac_coords, weights=weights, axis=0)
        return center_of_mass

    def add_adsorbate_atom(self, indices, specie, distance):
        """
        Gets the structure of single atom adsorption.
        slab structure from the Slab class(in [0, 0, 1])

        Args:
            indices ([int]): Indices of sites on which to put the absorbate.
                Absorbed atom will be displaced relative to the center of
                these sites.
            specie (Species/Element/str): adsorbed atom species
            distance (float): between centers of the adsorbed atom and the
                given site in Angstroms.
        """
        # Let's do the work in cartesian coords
        center = np.sum([self[i].coords for i in indices], axis=0) / len(indices)

        coords = center + self.normal * distance / np.linalg.norm(self.normal)

        self.append(specie, coords, coords_are_cartesian=True)

    def __str__(self):
        comp = self.composition
        outs = [
            "Slab Summary (%s)" % comp.formula,
            "Reduced Formula: %s" % comp.reduced_formula,
            "Miller index: %s" % (self.miller_index,),
            "Shift: %.4f, Scale Factor: %s" % (self.shift, self.scale_factor.__str__()),
        ]

        def to_s(x):
            return "%0.6f" % x

        outs.append(
            "abc   : " + " ".join([to_s(i).rjust(10) for i in self.lattice.abc])
        )
        outs.append(
            "angles: " + " ".join([to_s(i).rjust(10) for i in self.lattice.angles])
        )
        outs.append("Sites ({i})".format(i=len(self)))
        for i, site in enumerate(self):
            outs.append(
                " ".join(
                    [
                        str(i + 1),
                        site.species_string,
                        " ".join([to_s(j).rjust(12) for j in site.frac_coords]),
                    ]
                )
            )
        return "\n".join(outs)

    def as_dict(self):
        """
        :return: MSONAble dict
        """
        d = super().as_dict()
        d["@module"] = self.__class__.__module__
        d["@class"] = self.__class__.__name__
        d["oriented_unit_cell"] = self.oriented_unit_cell.as_dict()
        d["miller_index"] = self.miller_index
        d["shift"] = self.shift
        d["scale_factor"] = self.scale_factor.tolist()
        d["reconstruction"] = self.reconstruction
        d["energy"] = self.energy
        return d

    @classmethod
    def from_dict(cls, d):
        """
        :param d: dict
        :return: Creates slab from dict.
        """
        lattice = Lattice.from_dict(d["lattice"])
        sites = [PeriodicSite.from_dict(sd, lattice) for sd in d["sites"]]
        s = Structure.from_sites(sites)

        return Slab(
            lattice=lattice,
            species=s.species_and_occu,
            coords=s.frac_coords,
            miller_index=d["miller_index"],
            oriented_unit_cell=Structure.from_dict(d["oriented_unit_cell"]),
            shift=d["shift"],
            scale_factor=d["scale_factor"],
            site_properties=s.site_properties,
            energy=d["energy"],
        )

    def get_surface_sites(self, tag=False):
        """
        Returns the surface sites and their indices in a dictionary. The
        oriented unit cell of the slab will determine the coordination number
        of a typical site. We use VoronoiNN to determine the
        coordination number of bulk sites and slab sites. Due to the
        pathological error resulting from some surface sites in the
        VoronoiNN, we assume any site that has this error is a surface
        site as well. This will work for elemental systems only for now. Useful
        for analysis involving broken bonds and for finding adsorption sites.

            Args:
                tag (bool): Option to adds site attribute "is_surfsite" (bool)
                    to all sites of slab. Defaults to False

            Returns:
                A dictionary grouping sites on top and bottom of the slab
                together.
                {"top": [sites with indices], "bottom": [sites with indices}

        TODO:
            Is there a way to determine site equivalence between sites in a slab
            and bulk system? This would allow us get the coordination number of
            a specific site for multi-elemental systems or systems with more
            than one unequivalent site. This will allow us to use this for
            compound systems.
        """

        from pymatgen.analysis.local_env import VoronoiNN

        # Get a dictionary of coordination numbers
        # for each distinct site in the structure
        a = SpacegroupAnalyzer(self.oriented_unit_cell)
        ucell = a.get_symmetrized_structure()
        cn_dict = {}
        v = VoronoiNN()
        unique_indices = [equ[0] for equ in ucell.equivalent_indices]

        for i in unique_indices:
            el = ucell[i].species_string
            if el not in cn_dict.keys():
                cn_dict[el] = []
            # Since this will get the cn as a result of the weighted polyhedra, the
            # slightest difference in cn will indicate a different environment for a
            # species, eg. bond distance of each neighbor or neighbor species. The
            # decimal place to get some cn to be equal.
            cn = v.get_cn(ucell, i, use_weights=True)
            cn = float("%.5f" % (round(cn, 5)))
            if cn not in cn_dict[el]:
                cn_dict[el].append(cn)

        v = VoronoiNN()

        surf_sites_dict, properties = {"top": [], "bottom": []}, []
        for i, site in enumerate(self):
            # Determine if site is closer to the top or bottom of the slab
            top = site.frac_coords[2] > self.center_of_mass[2]

            try:
                # A site is a surface site, if its environment does
                # not fit the environment of other sites
                cn = float("%.5f" % (round(v.get_cn(self, i, use_weights=True), 5)))
                if cn < min(cn_dict[site.species_string]):
                    properties.append(True)
                    key = "top" if top else "bottom"
                    surf_sites_dict[key].append([site, i])
                else:
                    properties.append(False)
            except RuntimeError:
                # or if pathological error is returned, indicating a surface site
                properties.append(True)
                key = "top" if top else "bottom"
                surf_sites_dict[key].append([site, i])

        if tag:
            self.add_site_property("is_surf_site", properties)
        return surf_sites_dict

    def have_equivalent_surfaces(self):
        """
        Check if we have same number of equivalent sites on both surfaces.
        This is an alternative to checking Laue symmetry (is_symmetric())
        if we want to ensure both surfaces in the slab are the same
        """

        # tag the sites as either surface sites or not
        self.get_surface_sites(tag=True)

        a = SpacegroupAnalyzer(self)
        symm_structure = a.get_symmetrized_structure()

        # ensure each site on one surface has a
        # corresponding equivalent site on the other
        equal_surf_sites = []
        for equ in symm_structure.equivalent_sites:
            # Top and bottom are arbitrary, we will just determine
            # if one site is on one side of the slab or the other
            top, bottom = 0, 0
            for s in equ:
                if s.is_surf_site:
                    if s.frac_coords[2] > self.center_of_mass[2]:
                        top += 1
                    else:
                        bottom += 1
            # Check to see if the number of equivalent sites
            # on one side of the slab are equal to the other
            equal_surf_sites.append(top == bottom)

        return all(equal_surf_sites)

    def get_symmetric_site(self, point, cartesian=False):
        """
        This method uses symmetry operations to find equivalent sites on
            both sides of the slab. Works mainly for slabs with Laue
            symmetry. This is useful for retaining the non-polar and
            symmetric properties of a slab when creating adsorbed
            structures or symmetric reconstructions.

        Arg:
            point: Fractional coordinate.

        Returns:
            point: Fractional coordinate. A point equivalent to the
                parameter point, but on the other side of the slab
        """

        sg = SpacegroupAnalyzer(self)
        ops = sg.get_symmetry_operations(cartesian=cartesian)

        # Each operation on a point will return an equivalent point.
        # We want to find the point on the other side of the slab.
        for op in ops:
            slab = self.copy()
            site2 = op.operate(point)
            if "%.6f" % (site2[2]) == "%.6f" % (point[2]):
                continue

            # Add dummy site to check the overall structure is symmetric
            slab.append("O", point, coords_are_cartesian=cartesian)
            slab.append("O", site2, coords_are_cartesian=cartesian)
            sg = SpacegroupAnalyzer(slab)
            if sg.is_laue():
                break

            # If not symmetric, remove the two added
            # sites and try another symmetry operator
            slab.remove_sites([len(slab) - 1])
            slab.remove_sites([len(slab) - 1])

        return site2

    def symmetrically_add_atom(self, specie, point, coords_are_cartesian=False):
        """
        Class method for adding a site at a specified point in a slab.
            Will add the corresponding site on the other side of the
            slab to maintain equivalent surfaces.

        Arg:
            specie (str): The specie to add
            point (coords): The coordinate of the site in the slab to add.
            coords_are_cartesian (bool): Is the point in cartesian coordinates

        Returns:
            (Slab): The modified slab
        """

        # For now just use the species of the
        # surface atom as the element to add

        # Get the index of the corresponding site at the bottom
        point2 = self.get_symmetric_site(point, cartesian=coords_are_cartesian)

        self.append(specie, point, coords_are_cartesian=coords_are_cartesian)
        self.append(specie, point2, coords_are_cartesian=coords_are_cartesian)

    def symmetrically_remove_atoms(self, indices):
        """
        Class method for removing sites corresponding to a list of indices.
            Will remove the corresponding site on the other side of the
            slab to maintain equivalent surfaces.

        Arg:
            indices ([indices]): The indices of the sites
                in the slab to remove.
        """

        slabcopy = SpacegroupAnalyzer(self.copy()).get_symmetrized_structure()
        points = [slabcopy[i].frac_coords for i in indices]
        removal_list = []

        for pt in points:
            # Get the index of the original site on top
            cart_point = slabcopy.lattice.get_cartesian_coords(pt)
            dist = [site.distance_from_point(cart_point) for site in slabcopy]
            site1 = dist.index(min(dist))

            # Get the index of the corresponding site at the bottom
            for i, eq_sites in enumerate(slabcopy.equivalent_sites):
                if slabcopy[site1] in eq_sites:
                    eq_indices = slabcopy.equivalent_indices[i]
                    break
            i1 = eq_indices[eq_sites.index(slabcopy[site1])]

            for i2 in eq_indices:
                if i2 == i1:
                    continue
                if slabcopy[i2].frac_coords[2] == slabcopy[i1].frac_coords[2]:
                    continue
                # Test site remove to see if it results in symmetric slab
                s = self.copy()
                s.remove_sites([i1, i2])
                if s.is_symmetric():
                    removal_list.extend([i1, i2])
                    break

        # If expected, 2 atoms are removed per index
        if len(removal_list) == 2 * len(indices):
            self.remove_sites(removal_list)
        else:
            warnings.warn(
                "Equivalent sites could not be found for removal for all indices. Surface unchanged."
            )


class SlabGenerator:
    """
    This class generates different slabs using shift values determined by where
    a unique termination can be found along with other criterias such as where a
    termination doesn't break a polyhedral bond. The shift value then indicates
    where the slab layer will begin and terminate in the slab-vacuum system.

    .. attribute:: oriented_unit_cell

        A unit cell of the parent structure with the miller
        index of plane parallel to surface

    .. attribute:: parent

        Parent structure from which Slab was derived.

    .. attribute:: lll_reduce

        Whether or not the slabs will be orthogonalized

    .. attribute:: center_slab

        Whether or not the slabs will be centered between
        the vacuum layer

    .. attribute:: slab_scale_factor

        Final computed scale factor that brings the parent cell to the
        surface cell.

    .. attribute:: miller_index

        Miller index of plane parallel to surface.

    .. attribute:: min_slab_size

        Minimum size in angstroms of layers containing atoms

    .. attribute:: min_vac_size

        Minimize size in angstroms of layers containing vacuum

    """

    def __init__(
        self,
        initial_structure,
        miller_index,
        min_slab_size,
        min_vacuum_size,
        lll_reduce=False,
        center_slab=False,
        in_unit_planes=False,
        primitive=True,
        max_normal_search=None,
        reorient_lattice=True,
    ):
        """
        Calculates the slab scale factor and uses it to generate a unit cell
        of the initial structure that has been oriented by its miller index.
        Also stores the initial information needed later on to generate a slab.

        Args:
            initial_structure (Structure): Initial input structure. Note that to
                ensure that the miller indices correspond to usual
                crystallographic definitions, you should supply a conventional
                unit cell structure.
            miller_index ([h, k, l]): Miller index of plane parallel to
                surface. Note that this is referenced to the input structure. If
                you need this to be based on the conventional cell,
                you should supply the conventional structure.
            min_slab_size (float): In Angstroms or number of hkl planes
            min_vacuum_size (float): In Angstroms or number of hkl planes
            lll_reduce (bool): Whether to perform an LLL reduction on the
                eventual structure.
            center_slab (bool): Whether to center the slab in the cell with
                equal vacuum spacing from the top and bottom.
            in_unit_planes (bool): Whether to set min_slab_size and min_vac_size
                in units of hkl planes (True) or Angstrom (False/default).
                Setting in units of planes is useful for ensuring some slabs
                have a certain nlayer of atoms. e.g. for Cs (100), a 10 Ang
                slab will result in a slab with only 2 layer of atoms, whereas
                Fe (100) will have more layer of atoms. By using units of hkl
                planes instead, we ensure both slabs
                have the same number of atoms. The slab thickness will be in
                min_slab_size/math.ceil(self._proj_height/dhkl)
                multiples of oriented unit cells.
            primitive (bool): Whether to reduce any generated slabs to a
                primitive cell (this does **not** mean the slab is generated
                from a primitive cell, it simply means that after slab
                generation, we attempt to find shorter lattice vectors,
                which lead to less surface area and smaller cells).
            max_normal_search (int): If set to a positive integer, the code will
                conduct a search for a normal lattice vector that is as
                perpendicular to the surface as possible by considering
                multiples linear combinations of lattice vectors up to
                max_normal_search. This has no bearing on surface energies,
                but may be useful as a preliminary step to generating slabs
                for absorption and other sizes. It is typical that this will
                not be the smallest possible cell for simulation. Normality
                is not guaranteed, but the oriented cell will have the c
                vector as normal as possible (within the search range) to the
                surface. A value of up to the max absolute Miller index is
                usually sufficient.
            reorient_lattice (bool): reorients the lattice parameters such that
                the c direction is the third vector of the lattice matrix

        """
        # pylint: disable=E1130
        # Add Wyckoff symbols of the bulk, will help with
        # identfying types of sites in the slab system
        sg = SpacegroupAnalyzer(initial_structure)
        initial_structure.add_site_property(
            "bulk_wyckoff", sg.get_symmetry_dataset()["wyckoffs"]
        )
        initial_structure.add_site_property(
            "bulk_equivalent", sg.get_symmetry_dataset()["equivalent_atoms"].tolist()
        )
        latt = initial_structure.lattice
        miller_index = _reduce_vector(miller_index)
        # Calculate the surface normal using the reciprocal lattice vector.
        recp = latt.reciprocal_lattice_crystallographic
        normal = recp.get_cartesian_coords(miller_index)
        normal /= np.linalg.norm(normal)

        slab_scale_factor = []
        non_orth_ind = []
        eye = np.eye(3, dtype=np.int)
        for i, j in enumerate(miller_index):
            if j == 0:
                # Lattice vector is perpendicular to surface normal, i.e.,
                # in plane of surface. We will simply choose this lattice
                # vector as one of the basis vectors.
                slab_scale_factor.append(eye[i])
            else:
                # Calculate projection of lattice vector onto surface normal.
                d = abs(np.dot(normal, latt.matrix[i])) / latt.abc[i]
                non_orth_ind.append((i, d))

        # We want the vector that has maximum magnitude in the
        # direction of the surface normal as the c-direction.
        # Results in a more "orthogonal" unit cell.
        c_index, dist = max(non_orth_ind, key=lambda t: t[1])

        if len(non_orth_ind) > 1:
            lcm_miller = lcm(*[miller_index[i] for i, d in non_orth_ind])
            for (i, di), (j, dj) in itertools.combinations(non_orth_ind, 2):
                l = [0, 0, 0]
                l[i] = -int(round(lcm_miller / miller_index[i]))
                l[j] = int(round(lcm_miller / miller_index[j]))
                slab_scale_factor.append(l)
                if len(slab_scale_factor) == 2:
                    break

        if max_normal_search is None:
            slab_scale_factor.append(eye[c_index])
        else:

            index_range = sorted(
                reversed(range(-max_normal_search, max_normal_search + 1)),
                key=lambda x: abs(x),
            )
            candidates = []
            for uvw in itertools.product(index_range, index_range, index_range):
                if (not any(uvw)) or abs(
                    np.linalg.det(slab_scale_factor + [uvw])
                ) < 1e-8:
                    continue
                vec = latt.get_cartesian_coords(uvw)
                l = np.linalg.norm(vec)
                cosine = abs(np.dot(vec, normal) / l)
                candidates.append((uvw, cosine, l))
                if abs(abs(cosine) - 1) < 1e-8:
                    # If cosine of 1 is found, no need to search further.
                    break
            # We want the indices with the maximum absolute cosine,
            # but smallest possible length.
            uvw, cosine, l = max(candidates, key=lambda x: (x[1], -x[2]))
            slab_scale_factor.append(uvw)

        slab_scale_factor = np.array(slab_scale_factor)

        # Let's make sure we have a left-handed crystallographic system
        if np.linalg.det(slab_scale_factor) < 0:
            slab_scale_factor *= -1

        # Make sure the slab_scale_factor is reduced to avoid
        # unnecessarily large slabs

        reduced_scale_factor = [_reduce_vector(v) for v in slab_scale_factor]
        slab_scale_factor = np.array(reduced_scale_factor)

        single = initial_structure.copy()
        single.make_supercell(slab_scale_factor)

        # When getting the OUC, lets return the most reduced
        # structure as possible to reduce calculations
        self.oriented_unit_cell = Structure.from_sites(single, to_unit_cell=True)
        self.max_normal_search = max_normal_search
        self.parent = initial_structure
        self.lll_reduce = lll_reduce
        self.center_slab = center_slab
        self.slab_scale_factor = slab_scale_factor
        self.miller_index = miller_index
        self.min_vac_size = min_vacuum_size
        self.min_slab_size = min_slab_size
        self.in_unit_planes = in_unit_planes
        self.primitive = primitive
        self._normal = normal
        a, b, c = self.oriented_unit_cell.lattice.matrix
        self._proj_height = abs(np.dot(normal, c))
        self.reorient_lattice = reorient_lattice

    def get_slab(self, shift=0, tol=0.1, energy=None):
        """
        This method takes in shift value for the c lattice direction and
        generates a slab based on the given shift. You should rarely use this
        method. Instead, it is used by other generation algorithms to obtain
        all slabs.

        Arg:
            shift (float): A shift value in Angstrom that determines how much a
                slab should be shifted.
            tol (float): Tolerance to determine primitive cell.
            energy (float): An energy to assign to the slab.

        Returns:
            (Slab) A Slab object with a particular shifted oriented unit cell.
        """

        h = self._proj_height
        p = round(h / self.parent.lattice.d_hkl(self.miller_index), 8)
        if self.in_unit_planes:
            nlayers_slab = int(math.ceil(self.min_slab_size / p))
            nlayers_vac = int(math.ceil(self.min_vac_size / p))
        else:
            nlayers_slab = int(math.ceil(self.min_slab_size / h))
            nlayers_vac = int(math.ceil(self.min_vac_size / h))
        nlayers = nlayers_slab + nlayers_vac

        species = self.oriented_unit_cell.species_and_occu
        props = self.oriented_unit_cell.site_properties
        props = {k: v * nlayers_slab for k, v in props.items()}
        frac_coords = self.oriented_unit_cell.frac_coords
        frac_coords = np.array(frac_coords) + np.array([0, 0, -shift])[None, :]
        frac_coords -= np.floor(frac_coords)
        a, b, c = self.oriented_unit_cell.lattice.matrix
        new_lattice = [a, b, nlayers * c]
        frac_coords[:, 2] = frac_coords[:, 2] / nlayers
        all_coords = []
        for i in range(nlayers_slab):
            fcoords = frac_coords.copy()
            fcoords[:, 2] += i / nlayers
            all_coords.extend(fcoords)

        slab = Structure(
            new_lattice, species * nlayers_slab, all_coords, site_properties=props
        )

        scale_factor = self.slab_scale_factor
        # Whether or not to orthogonalize the structure
        if self.lll_reduce:
            lll_slab = slab.copy(sanitize=True)
            mapping = lll_slab.lattice.find_mapping(slab.lattice)
            scale_factor = np.dot(mapping[2], scale_factor)
            slab = lll_slab

        # Whether or not to center the slab layer around the vacuum
        if self.center_slab:
            avg_c = np.average([c[2] for c in slab.frac_coords])
            slab.translate_sites(list(range(len(slab))), [0, 0, 0.5 - avg_c])

        if self.primitive:
            prim = slab.get_primitive_structure(tolerance=tol)
            if energy is not None:
                energy = prim.volume / slab.volume * energy
            slab = prim

        # Reorient the lattice to get the correct reduced cell
        ouc = self.oriented_unit_cell.copy()
        if self.primitive:
            # find a reduced ouc
            slab_l = slab.lattice
<<<<<<< HEAD
            ouc = ouc.get_primitive_structure(constrain_latt={"a": slab_l.a, "b": slab_l.b,
                                                              "alpha": slab_l.alpha,
                                                              "beta": slab_l.beta,
                                                              "gamma": slab_l.gamma})
            # Check this is the correct oriented unit cell
            ouc = self.oriented_unit_cell if slab_l.a != ouc.lattice.a or slab_l.b != ouc.lattice.b else ouc
=======
            ouc = ouc.get_primitive_structure(
                constrain_latt={
                    "a": slab_l.a,
                    "b": slab_l.b,
                    "alpha": slab_l.alpha,
                    "beta": slab_l.beta,
                    "gamma": slab_l.gamma,
                }
            )
            # Check this is the correct oriented unit cell
            ouc = (
                self.oriented_unit_cell
                if slab_l.a != ouc.lattice.a or slab_l.b != ouc.lattice.b
                else ouc
            )
>>>>>>> c54b2cbe

        return Slab(
            slab.lattice,
            slab.species_and_occu,
            slab.frac_coords,
            self.miller_index,
            ouc,
            shift,
            scale_factor,
            energy=energy,
            site_properties=slab.site_properties,
            reorient_lattice=self.reorient_lattice,
        )

    def _calculate_possible_shifts(self, tol=0.1):
        frac_coords = self.oriented_unit_cell.frac_coords
        n = len(frac_coords)

        if n == 1:
            # Clustering does not work when there is only one data point.
            shift = frac_coords[0][2] + 0.5
            return [shift - math.floor(shift)]

        # We cluster the sites according to the c coordinates. But we need to
        # take into account PBC. Let's compute a fractional c-coordinate
        # distance matrix that accounts for PBC.
        dist_matrix = np.zeros((n, n))
        h = self._proj_height
        # Projection of c lattice vector in
        # direction of surface normal.
        for i, j in itertools.combinations(list(range(n)), 2):
            if i != j:
                cdist = frac_coords[i][2] - frac_coords[j][2]
                cdist = abs(cdist - round(cdist)) * h
                dist_matrix[i, j] = cdist
                dist_matrix[j, i] = cdist

        condensed_m = squareform(dist_matrix)
        z = linkage(condensed_m)
        clusters = fcluster(z, tol, criterion="distance")

        # Generate dict of cluster# to c val - doesn't matter what the c is.
        c_loc = {c: frac_coords[i][2] for i, c in enumerate(clusters)}

        # Put all c into the unit cell.
        possible_c = [c - math.floor(c) for c in sorted(c_loc.values())]

        # Calculate the shifts
        nshifts = len(possible_c)
        shifts = []
        for i in range(nshifts):
            if i == nshifts - 1:
                # There is an additional shift between the first and last c
                # coordinate. But this needs special handling because of PBC.
                shift = (possible_c[0] + 1 + possible_c[i]) * 0.5
                if shift > 1:
                    shift -= 1
            else:
                shift = (possible_c[i] + possible_c[i + 1]) * 0.5
            shifts.append(shift - math.floor(shift))
        shifts = sorted(shifts)
        return shifts

    def _get_c_ranges(self, bonds):
        c_ranges = set()
        bonds = {
            (get_el_sp(s1), get_el_sp(s2)): dist for (s1, s2), dist in bonds.items()
        }
        for (sp1, sp2), bond_dist in bonds.items():
            for site in self.oriented_unit_cell:
                if sp1 in site.species:
                    for nn in self.oriented_unit_cell.get_neighbors(site, bond_dist):
                        if sp2 in nn.species:
                            c_range = tuple(
                                sorted([site.frac_coords[2], nn.frac_coords[2]])
                            )
                            if c_range[1] > 1:
                                # Takes care of PBC when c coordinate of site
                                # goes beyond the upper boundary of the cell
                                c_ranges.add((c_range[0], 1))
                                c_ranges.add((0, c_range[1] - 1))
                            elif c_range[0] < 0:
                                # Takes care of PBC when c coordinate of site
                                # is below the lower boundary of the unit cell
                                c_ranges.add((0, c_range[1]))
                                c_ranges.add((c_range[0] + 1, 1))
                            elif c_range[0] != c_range[1]:
                                c_ranges.add(c_range)
        return c_ranges

    def get_slabs(
        self,
        bonds=None,
        ftol=0.1,
        tol=0.1,
        max_broken_bonds=0,
        symmetrize=False,
        repair=False,
    ):
        """
        This method returns a list of slabs that are generated using the list of
        shift values from the method, _calculate_possible_shifts(). Before the
        shifts are used to create the slabs however, if the user decides to take
        into account whether or not a termination will break any polyhedral
        structure (bonds is not None), this method will filter out any shift
        values that do so.

        Args:
            bonds ({(specie1, specie2): max_bond_dist}: bonds are
                specified as a dict of tuples: float of specie1, specie2
                and the max bonding distance. For example, PO4 groups may be
                defined as {("P", "O"): 3}.
            tol (float): General tolerance paramter for getting primitive
                cells and matching structures
            ftol (float): Threshold parameter in fcluster in order to check
                if two atoms are lying on the same plane. Default thresh set
                to 0.1 Angstrom in the direction of the surface normal.
            max_broken_bonds (int): Maximum number of allowable broken bonds
                for the slab. Use this to limit # of slabs (some structures
                may have a lot of slabs). Defaults to zero, which means no
                defined bonds must be broken.
            symmetrize (bool): Whether or not to ensure the surfaces of the
                slabs are equivalent.
            repair (bool): Whether to repair terminations with broken bonds
                or just omit them. Set to False as repairing terminations can
                lead to many possible slabs as oppose to just omitting them.

        Returns:
            ([Slab]) List of all possible terminations of a particular surface.
            Slabs are sorted by the # of bonds broken.
        """
        c_ranges = set() if bonds is None else self._get_c_ranges(bonds)

        slabs = []
        for shift in self._calculate_possible_shifts(tol=ftol):
            bonds_broken = 0
            for r in c_ranges:
                if r[0] <= shift <= r[1]:
                    bonds_broken += 1
            slab = self.get_slab(shift, tol=tol, energy=bonds_broken)
            if bonds_broken <= max_broken_bonds:
                slabs.append(slab)
            elif repair:
                # If the number of broken bonds is exceeded,
                # we repair the broken bonds on the slab
                slabs.append(self.repair_broken_bonds(slab, bonds))

        # Further filters out any surfaces made that might be the same
        m = StructureMatcher(ltol=tol, stol=tol, primitive_cell=False, scale=False)

        new_slabs = []
        for g in m.group_structures(slabs):
            # For each unique termination, symmetrize the
            # surfaces by removing sites from the bottom.
            if symmetrize:
                slabs = self.nonstoichiometric_symmetrized_slab(g[0])
                new_slabs.extend(slabs)
            else:
                new_slabs.append(g[0])

        match = StructureMatcher(ltol=tol, stol=tol, primitive_cell=False, scale=False)
        new_slabs = [g[0] for g in match.group_structures(new_slabs)]

        return sorted(new_slabs, key=lambda s: s.energy)

    def repair_broken_bonds(self, slab, bonds):
        """
        This method will find undercoordinated atoms due to slab
        cleaving specified by the bonds parameter and move them
        to the other surface to make sure the bond is kept intact.
        In a future release of surface.py, the ghost_sites will be
        used to tell us how the repair bonds should look like.

        Arg:
            slab (structure): A structure object representing a slab.
            bonds ({(specie1, specie2): max_bond_dist}: bonds are
                specified as a dict of tuples: float of specie1, specie2
                and the max bonding distance. For example, PO4 groups may be
                defined as {("P", "O"): 3}.

        Returns:
            (Slab) A Slab object with a particular shifted oriented unit cell.
        """

        for pair in bonds.keys():
            blength = bonds[pair]

            # First lets determine which element should be the
            # reference (center element) to determine broken bonds.
            # e.g. P for a PO4 bond. Find integer coordination
            # numbers of the pair of elements wrt to each other
            cn_dict = {}
            for i, el in enumerate(pair):
                cnlist = []
                for site in self.oriented_unit_cell:
                    poly_coord = 0
                    if site.species_string == el:

                        for nn in self.oriented_unit_cell.get_neighbors(site, blength):
                            if nn[0].species_string == pair[i - 1]:
                                poly_coord += 1
                    cnlist.append(poly_coord)
                cn_dict[el] = cnlist

            # We make the element with the higher coordination our reference
            if max(cn_dict[pair[0]]) > max(cn_dict[pair[1]]):
                element1, element2 = pair
            else:
                element2, element1 = pair

            for i, site in enumerate(slab):
                # Determine the coordination of our reference
                if site.species_string == element1:
                    poly_coord = 0
                    for neighbor in slab.get_neighbors(site, blength):
                        poly_coord += 1 if neighbor.species_string == element2 else 0

                    # suppose we find an undercoordinated reference atom
                    if poly_coord not in cn_dict[element1]:
                        # We get the reference atom of the broken bonds
                        # (undercoordinated), move it to the other surface
                        slab = self.move_to_other_side(slab, [i])

                        # find its NNs with the corresponding
                        # species it should be coordinated with
                        neighbors = slab.get_neighbors(
                            slab[i], blength, include_index=True
                        )
                        tomove = [
                            nn[2]
                            for nn in neighbors
                            if nn[0].species_string == element2
                        ]
                        tomove.append(i)
                        # and then move those NNs along with the central
                        # atom back to the other side of the slab again
                        slab = self.move_to_other_side(slab, tomove)

        return slab

    def move_to_other_side(self, init_slab, index_of_sites):
        """
        This method will Move a set of sites to the
        other side of the slab (opposite surface).

        Arg:
            init_slab (structure): A structure object representing a slab.
            index_of_sites (list of ints): The list of indices representing
                the sites we want to move to the other side.

        Returns:
            (Slab) A Slab object with a particular shifted oriented unit cell.
        """

        slab = init_slab.copy()

        # Determine what fraction the slab is of the total cell size
        # in the c direction. Round to nearest rational number.
        h = self._proj_height
        p = h / self.parent.lattice.d_hkl(self.miller_index)
        if self.in_unit_planes:
            nlayers_slab = int(math.ceil(self.min_slab_size / p))
            nlayers_vac = int(math.ceil(self.min_vac_size / p))
        else:
            nlayers_slab = int(math.ceil(self.min_slab_size / h))
            nlayers_vac = int(math.ceil(self.min_vac_size / h))
        nlayers = nlayers_slab + nlayers_vac
        slab_ratio = nlayers_slab / nlayers

        # Sort the index of sites based on which side they are on
        top_site_index = [
            i for i in index_of_sites if slab[i].frac_coords[2] > slab.center_of_mass[2]
        ]
        bottom_site_index = [
            i for i in index_of_sites if slab[i].frac_coords[2] < slab.center_of_mass[2]
        ]

        # Translate sites to the opposite surfaces
        slab.translate_sites(top_site_index, [0, 0, slab_ratio])
        slab.translate_sites(bottom_site_index, [0, 0, -slab_ratio])

        return Slab(
            init_slab.lattice,
            slab.species,
            slab.frac_coords,
            init_slab.miller_index,
            init_slab.oriented_unit_cell,
            init_slab.shift,
            init_slab.scale_factor,
            energy=init_slab.energy,
        )

    def nonstoichiometric_symmetrized_slab(self, init_slab, tol=1e-3):
        """
        This method checks whether or not the two surfaces of the slab are
        equivalent. If the point group of the slab has an inversion symmetry (
        ie. belong to one of the Laue groups), then it is assumed that the
        surfaces should be equivalent. Otherwise, sites at the bottom of the
        slab will be removed until the slab is symmetric. Note the removal of sites
        can destroy the stoichiometry of the slab. For non-elemental
        structures, the chemical potential will be needed to calculate surface energy.

        Arg:
            init_slab (Structure): A single slab structure
            tol (float): Tolerance for SpaceGroupanalyzer.

        Returns:
            Slab (structure): A symmetrized Slab object.
        """

        sg = SpacegroupAnalyzer(init_slab, symprec=tol)

        if sg.is_laue():
            return [init_slab]

        nonstoich_slabs = []
        # Build an equivalent surface slab for each of the different surfaces
        for top in [True, False]:
            asym = True
            slab = init_slab.copy()
            slab.energy = init_slab.energy

            while asym:
                # Keep removing sites from the bottom one by one until both
                # surfaces are symmetric or the number of sites removed has
                # exceeded 10 percent of the original slab

                c_dir = [site[2] for i, site in enumerate(slab.frac_coords)]

                if top:
                    slab.remove_sites([c_dir.index(max(c_dir))])
                else:
                    slab.remove_sites([c_dir.index(min(c_dir))])
                if len(slab) <= len(self.parent):
                    break

                # Check if the altered surface is symmetric
                sg = SpacegroupAnalyzer(slab, symprec=tol)
                if sg.is_laue():
                    asym = False
                    nonstoich_slabs.append(slab)

        if len(slab) <= len(self.parent):
            warnings.warn("Too many sites removed, please use a larger slab " "size.")

        return nonstoich_slabs


module_dir = os.path.dirname(os.path.abspath(__file__))
with open(os.path.join(module_dir, "reconstructions_archive.json")) as data_file:
    reconstructions_archive = json.load(data_file)


class ReconstructionGenerator:
    """
    This class takes in a pre-defined dictionary specifying the parameters
    need to build a reconstructed slab such as the SlabGenerator parameters,
    transformation matrix, sites to remove/add and slab/vacuum size. It will
    then use the formatted instructions provided by the dictionary to build
    the desired reconstructed slab from the initial structure.

    .. attribute:: slabgen_params

        Parameters for the SlabGenerator

    .. trans_matrix::

        A 3x3 transformation matrix to generate the reconstructed
            slab. Only the a and b lattice vectors are actually
            changed while the c vector remains the same. This
            matrix is what the Wood's notation is based on.

    .. reconstruction_json::

        The full json or dictionary containing the instructions
            for building the reconstructed slab

    .. termination::

        The index of the termination of the slab

    TODO:
    - Right now there is no way to specify what atom is being
        added. In the future, use basis sets?
    """

    def __init__(
        self, initial_structure, min_slab_size, min_vacuum_size, reconstruction_name
    ):
        """
        Generates reconstructed slabs from a set of instructions
            specified by a dictionary or json file.

        Args:
            initial_structure (Structure): Initial input structure. Note
                that to ensure that the miller indices correspond to usual
                crystallographic definitions, you should supply a conventional
                unit cell structure.
            min_slab_size (float): In Angstroms
            min_vacuum_size (float): In Angstroms

            reconstruction (str): Name of the dict containing the instructions
                for building a reconstructed slab. The dictionary can contain
                any item the creator deems relevant, however any instructions
                archived in pymatgen for public use needs to contain the
                following keys and items to ensure compatibility with the
                ReconstructionGenerator:

                    "name" (str): A descriptive name for the type of
                        reconstruction. Typically the name will have the type
                        of structure the reconstruction is for, the Miller
                        index, and Wood's notation along with anything to
                        describe the reconstruction: e.g.:
                        "fcc_110_missing_row_1x2"
                    "description" (str): A longer description of your
                        reconstruction. This is to help future contributors who
                        want to add other types of reconstructions to the
                        archive on pymatgen to check if the reconstruction
                        already exists. Please read the descriptions carefully
                        before adding a new type of reconstruction to ensure it
                        is not in the archive yet.
                    "reference" (str): Optional reference to where the
                        reconstruction was taken from or first observed.
                    "spacegroup" (dict): e.g. {"symbol": "Fm-3m", "number": 225}
                        Indicates what kind of structure is this reconstruction.
                    "miller_index" ([h,k,l]): Miller index of your reconstruction
                    "Woods_notation" (str): For a reconstruction, the a and b
                        lattice may change to accomodate the symmetry of the
                        reconstruction. This notation indicates the change in
                        the vectors relative to the primitive (p) or
                        conventional (c) slab cell. E.g. p(2x1):

                        Wood, E. A. (1964). Vocabulary of surface
                        crystallography. Journal of Applied Physics, 35(4),
                        1306–1312.

                    "transformation_matrix" (numpy array): A 3x3 matrix to
                        transform the slab. Only the a and b lattice vectors
                        should change while the c vector remains the same.
                    "SlabGenerator_parameters" (dict): A dictionary containing
                        the parameters for the SlabGenerator class excluding the
                        miller_index, min_slab_size and min_vac_size as the
                        Miller index is already specified and the min_slab_size
                        and min_vac_size can be changed regardless of what type
                        of reconstruction is used. Having a consistent set of
                        SlabGenerator parameters allows for the instructions to
                        be reused to consistently build a reconstructed slab.
                    "points_to_remove" (list of coords): A list of sites to
                        remove where the first two indices are fraction (in a
                        and b) and the third index is in units of 1/d (in c).
                    "points_to_add" (list of frac_coords): A list of sites to add
                        where the first two indices are fraction (in a an b) and
                        the third index is in units of 1/d (in c).

                    "base_reconstruction" (dict): Option to base a reconstruction on
                        an existing reconstruction model also exists to easily build
                        the instructions without repeating previous work. E.g. the
                        alpha reconstruction of halites is based on the octopolar
                        reconstruction but with the topmost atom removed. The dictionary
                        for the alpha reconstruction would therefore contain the item
                        "reconstruction_base": "halite_111_octopolar_2x2", and
                        additional sites for "points_to_remove" and "points_to_add"
                        can be added to modify this reconstruction.

                    For "points_to_remove" and "points_to_add", the third index for
                        the c vector is in units of 1/d where d is the spacing
                        between atoms along hkl (the c vector) and is relative to
                        the topmost site in the unreconstructed slab. e.g. a point
                        of [0.5, 0.25, 1] corresponds to the 0.5 frac_coord of a,
                        0.25 frac_coord of b and a distance of 1 atomic layer above
                        the topmost site. [0.5, 0.25, -0.5] where the third index
                        corresponds to a point half a atomic layer below the topmost
                        site. [0.5, 0.25, 0] corresponds to a point in the same
                        position along c as the topmost site. This is done because
                        while the primitive units of a and b will remain constant,
                        the user can vary the length of the c direction by changing
                        the slab layer or the vacuum layer.

            NOTE: THE DICTIONARY SHOULD ONLY CONTAIN "points_to_remove" AND
            "points_to_add" FOR THE TOP SURFACE. THE ReconstructionGenerator
            WILL MODIFY THE BOTTOM SURFACE ACCORDINGLY TO RETURN A SLAB WITH
            EQUIVALENT SURFACES.
        """

        if reconstruction_name not in reconstructions_archive.keys():
            raise KeyError(
                "The reconstruction_name entered (%s) does not exist in the "
                "archive. Please select from one of the following reconstructions: %s "
                "or add the appropriate dictionary to the archive file "
                "reconstructions_archive.json."
                % (reconstruction_name, list(reconstructions_archive.keys()))
            )

        # Get the instructions to build the reconstruction
        # from the reconstruction_archive
        recon_json = copy.deepcopy(reconstructions_archive[reconstruction_name])
        new_points_to_add, new_points_to_remove = [], []
        if "base_reconstruction" in recon_json.keys():
            if "points_to_add" in recon_json.keys():
                new_points_to_add = recon_json["points_to_add"]
            if "points_to_remove" in recon_json.keys():
                new_points_to_remove = recon_json["points_to_remove"]

            # Build new instructions from a base reconstruction
            recon_json = copy.deepcopy(
                reconstructions_archive[recon_json["base_reconstruction"]]
            )
            if "points_to_add" in recon_json.keys():
                del recon_json["points_to_add"]
            if "points_to_remove" in recon_json.keys():
                del recon_json["points_to_remove"]
            if new_points_to_add:
                recon_json["points_to_add"] = new_points_to_add
            if new_points_to_remove:
                recon_json["points_to_remove"] = new_points_to_remove

        slabgen_params = copy.deepcopy(recon_json["SlabGenerator_parameters"])
        slabgen_params["initial_structure"] = initial_structure.copy()
        slabgen_params["miller_index"] = recon_json["miller_index"]
        slabgen_params["min_slab_size"] = min_slab_size
        slabgen_params["min_vacuum_size"] = min_vacuum_size

        self.slabgen_params = slabgen_params
        self.trans_matrix = recon_json["transformation_matrix"]
        self.reconstruction_json = recon_json
        self.name = reconstruction_name

    def build_slabs(self):
        """
        Builds the reconstructed slab by:
            (1) Obtaining the unreconstructed slab using the specified
                parameters for the SlabGenerator.
            (2) Applying the appropriate lattice transformation in the
                a and b lattice vectors.
            (3) Remove any specified sites from both surfaces.
            (4) Add any specified sites to both surfaces.

        Returns:
            (Slab): The reconstructed slab.
        """

        slabs = self.get_unreconstructed_slabs()
        recon_slabs = []

        for slab in slabs:
            d = get_d(slab)
            top_site = sorted(slab, key=lambda site: site.frac_coords[2])[-1].coords

            # Remove any specified sites
            if "points_to_remove" in self.reconstruction_json.keys():
                pts_to_rm = copy.deepcopy(self.reconstruction_json["points_to_remove"])
                for p in pts_to_rm:
                    p[2] = slab.lattice.get_fractional_coords(
                        [top_site[0], top_site[1], top_site[2] + p[2] * d]
                    )[2]
                    cart_point = slab.lattice.get_cartesian_coords(p)
                    dist = [site.distance_from_point(cart_point) for site in slab]
                    site1 = dist.index(min(dist))
                    slab.symmetrically_remove_atoms([site1])

            # Add any specified sites
            if "points_to_add" in self.reconstruction_json.keys():
                pts_to_add = copy.deepcopy(self.reconstruction_json["points_to_add"])
                for p in pts_to_add:
                    p[2] = slab.lattice.get_fractional_coords(
                        [top_site[0], top_site[1], top_site[2] + p[2] * d]
                    )[2]
                    slab.symmetrically_add_atom(slab[0].specie, p)

            slab.reconstruction = self.name
            setattr(slab, "recon_trans_matrix", self.trans_matrix)

            # Get the oriented_unit_cell with the same axb area.
            ouc = slab.oriented_unit_cell.copy()
            ouc.make_supercell(self.trans_matrix)
            slab.oriented_unit_cell = ouc
            recon_slabs.append(slab)

        return recon_slabs

    def get_unreconstructed_slabs(self):
        """
        Generates the unreconstructed or pristine super slab.
        """
        slabs = []
        for slab in SlabGenerator(**self.slabgen_params).get_slabs():
            slab.make_supercell(self.trans_matrix)
            slabs.append(slab)
        return slabs


def get_d(slab):
    """
    Determine the distance of space between
    each layer of atoms along c
    """
    sorted_sites = sorted(slab, key=lambda site: site.frac_coords[2])
    for i, site in enumerate(sorted_sites):
        if not "%.6f" % (site.frac_coords[2]) == "%.6f" % (
            sorted_sites[i + 1].frac_coords[2]
        ):
            d = abs(site.frac_coords[2] - sorted_sites[i + 1].frac_coords[2])
            break
    return slab.lattice.get_cartesian_coords([0, 0, d])[2]


def is_already_analyzed(miller_index: tuple, miller_list: list, symm_ops: list) -> bool:
    """
    Helper function to check if a given Miller index is
    part of the family of indices of any index in a list

    Args:
        miller_index (tuple): The Miller index to analyze
        miller_list (list): List of Miller indices. If the given
            Miller index belongs in the same family as any of the
            indices in this list, return True, else return False
        symm_ops (list): Symmetry operations of a
            lattice, used to define family of indices
    """
    for op in symm_ops:
        if in_coord_list(miller_list, op.operate(miller_index)):
            return True
    return False


def get_symmetrically_equivalent_miller_indices(
    structure, miller_index, return_hkil=True
):
    """
    Returns all symmetrically equivalent indices for a given structure. Analysis
    is based on the symmetry of the reciprocal lattice of the structure.

    Args:
        miller_index (tuple): Designates the family of Miller indices
            to find. Can be hkl or hkil for hexagonal systems
        return_hkil (bool): If true, return hkil form of Miller
            index for hexagonal systems, otherwise return hkl
    """

    # Change to hkl if hkil because in_coord_list only handles tuples of 3
    miller_index = (
        (miller_index[0], miller_index[1], miller_index[3])
        if len(miller_index) == 4
        else miller_index
    )
    mmi = max(np.abs(miller_index))
    r = list(range(-mmi, mmi + 1))
    r.reverse()

    sg = SpacegroupAnalyzer(structure)
    # Get distinct hkl planes from the rhombohedral setting if trigonal
    if sg.get_crystal_system() == "trigonal":
        prim_structure = SpacegroupAnalyzer(
            structure
        ).get_primitive_standard_structure()
        symm_ops = prim_structure.lattice.get_recp_symmetry_operation()
    else:
        symm_ops = structure.lattice.get_recp_symmetry_operation()

    equivalent_millers = [miller_index]
    for miller in itertools.product(r, r, r):
        if miller == miller_index:
            continue
        if any([i != 0 for i in miller]):
            if is_already_analyzed(miller, equivalent_millers, symm_ops):
                equivalent_millers.append(miller)

            # include larger Miller indices in the family of planes
            if all([mmi > i for i in np.abs(miller)]) and not in_coord_list(
                equivalent_millers, miller
            ):
                if is_already_analyzed(
                    mmi * np.array(miller), equivalent_millers, symm_ops
                ):
                    equivalent_millers.append(miller)

    if return_hkil and sg.get_crystal_system() in ["trigonal", "hexagonal"]:
        return [
            (hkl[0], hkl[1], -1 * hkl[0] - hkl[1], hkl[2]) for hkl in equivalent_millers
        ]
    return equivalent_millers


def get_symmetrically_distinct_miller_indices(structure, max_index, return_hkil=False):
    """
    Returns all symmetrically distinct indices below a certain max-index for
    a given structure. Analysis is based on the symmetry of the reciprocal
    lattice of the structure.
    Args:
        structure (Structure): input structure.
        max_index (int): The maximum index. For example, a max_index of 1
            means that (100), (110), and (111) are returned for the cubic
            structure. All other indices are equivalent to one of these.
        return_hkil (bool): If true, return hkil form of Miller
            index for hexagonal systems, otherwise return hkl
    """

    r = list(range(-max_index, max_index + 1))
    r.reverse()

    # First we get a list of all hkls for conventional (including equivalent)
    conv_hkl_list = [
        miller for miller in itertools.product(r, r, r) if any([i != 0 for i in miller])
    ]

    sg = SpacegroupAnalyzer(structure)
    # Get distinct hkl planes from the rhombohedral setting if trigonal
    if sg.get_crystal_system() == "trigonal":
        transf = sg.get_conventional_to_primitive_transformation_matrix()
        miller_list = [hkl_transformation(transf, hkl) for hkl in conv_hkl_list]
        prim_structure = SpacegroupAnalyzer(
            structure
        ).get_primitive_standard_structure()
        symm_ops = prim_structure.lattice.get_recp_symmetry_operation()
    else:
        miller_list = conv_hkl_list
        symm_ops = structure.lattice.get_recp_symmetry_operation()

    unique_millers, unique_millers_conv = [], []

    for i, miller in enumerate(miller_list):
        d = abs(reduce(gcd, miller))
        miller = tuple([int(i / d) for i in miller])
        if not is_already_analyzed(miller, unique_millers, symm_ops):
            if sg.get_crystal_system() == "trigonal":
                # Now we find the distinct primitive hkls using
                # the primitive symmetry operations and their
                # corresponding hkls in the conventional setting
                unique_millers.append(miller)
                d = abs(reduce(gcd, conv_hkl_list[i]))
                cmiller = tuple([int(i / d) for i in conv_hkl_list[i]])
                unique_millers_conv.append(cmiller)
            else:
                unique_millers.append(miller)
                unique_millers_conv.append(miller)

    if return_hkil and sg.get_crystal_system() in ["trigonal", "hexagonal"]:
        return [
            (hkl[0], hkl[1], -1 * hkl[0] - hkl[1], hkl[2])
            for hkl in unique_millers_conv
        ]
    return unique_millers_conv


def hkl_transformation(transf, miller_index):
    """
    Returns the Miller index from setting
    A to B using a transformation matrix
    Args:
        transf (3x3 array): The transformation matrix
            that transforms a lattice of A to B
        miller_index ([h, k, l]): Miller index to transform to setting B
    """
    # Get a matrix of whole numbers (ints)

    def lcm(a, b):
        return a * b // math.gcd(a, b)

    reduced_transf = (
        reduce(lcm, [int(1 / i) for i in itertools.chain(*transf) if i != 0]) * transf
    )
    reduced_transf = reduced_transf.astype(int)

    # perform the transformation
    t_hkl = np.dot(reduced_transf, miller_index)
    d = abs(reduce(gcd, t_hkl))
    t_hkl = np.array([int(i / d) for i in t_hkl])

    # get mostly positive oriented Miller index
    if len([i for i in t_hkl if i < 0]) > 1:
        t_hkl *= -1

    return tuple(t_hkl)


def generate_all_slabs(
    structure,
    max_index,
    min_slab_size,
    min_vacuum_size,
    bonds=None,
    tol=0.1,
    ftol=0.1,
    max_broken_bonds=0,
    lll_reduce=False,
    center_slab=False,
    primitive=True,
    max_normal_search=None,
    symmetrize=False,
    repair=False,
    include_reconstructions=False,
    in_unit_planes=False,
):
    """
    A function that finds all different slabs up to a certain miller index.
    Slabs oriented under certain Miller indices that are equivalent to other
    slabs in other Miller indices are filtered out using symmetry operations
    to get rid of any repetitive slabs. For example, under symmetry operations,
    CsCl has equivalent slabs in the (0,0,1), (0,1,0), and (1,0,0) direction.

    Args:
        structure (Structure): Initial input structure. Note that to
                ensure that the miller indices correspond to usual
                crystallographic definitions, you should supply a conventional
                unit cell structure.
        max_index (int): The maximum Miller index to go up to.
        min_slab_size (float): In Angstroms
        min_vacuum_size (float): In Angstroms
        bonds ({(specie1, specie2): max_bond_dist}: bonds are
            specified as a dict of tuples: float of specie1, specie2
            and the max bonding distance. For example, PO4 groups may be
            defined as {("P", "O"): 3}.
        tol (float): Threshold parameter in fcluster in order to check
            if two atoms are lying on the same plane. Default thresh set
            to 0.1 Angstrom in the direction of the surface normal.
        max_broken_bonds (int): Maximum number of allowable broken bonds
            for the slab. Use this to limit # of slabs (some structures
            may have a lot of slabs). Defaults to zero, which means no
            defined bonds must be broken.
        lll_reduce (bool): Whether to perform an LLL reduction on the
            eventual structure.
        center_slab (bool): Whether to center the slab in the cell with
            equal vacuum spacing from the top and bottom.
        primitive (bool): Whether to reduce any generated slabs to a
            primitive cell (this does **not** mean the slab is generated
            from a primitive cell, it simply means that after slab
            generation, we attempt to find shorter lattice vectors,
            which lead to less surface area and smaller cells).
        max_normal_search (int): If set to a positive integer, the code will
            conduct a search for a normal lattice vector that is as
            perpendicular to the surface as possible by considering
            multiples linear combinations of lattice vectors up to
            max_normal_search. This has no bearing on surface energies,
            but may be useful as a preliminary step to generating slabs
            for absorption and other sizes. It is typical that this will
            not be the smallest possible cell for simulation. Normality
            is not guaranteed, but the oriented cell will have the c
            vector as normal as possible (within the search range) to the
            surface. A value of up to the max absolute Miller index is
            usually sufficient.
        symmetrize (bool): Whether or not to ensure the surfaces of the
            slabs are equivalent.
        repair (bool): Whether to repair terminations with broken bonds
            or just omit them
        include_reconstructions (bool): Whether to include reconstructed
            slabs available in the reconstructions_archive.json file.
    """
    all_slabs = []

    for miller in get_symmetrically_distinct_miller_indices(structure, max_index):
        gen = SlabGenerator(
            structure,
            miller,
            min_slab_size,
            min_vacuum_size,
            lll_reduce=lll_reduce,
            center_slab=center_slab,
            primitive=primitive,
            max_normal_search=max_normal_search,
            in_unit_planes=in_unit_planes,
        )
        slabs = gen.get_slabs(
            bonds=bonds,
            tol=tol,
            ftol=ftol,
            symmetrize=symmetrize,
            max_broken_bonds=max_broken_bonds,
            repair=repair,
        )

        if len(slabs) > 0:
            logger.debug("%s has %d slabs... " % (miller, len(slabs)))
            all_slabs.extend(slabs)

    if include_reconstructions:
        sg = SpacegroupAnalyzer(structure)
        symbol = sg.get_space_group_symbol()
        # enumerate through all posisble reconstructions in the
        # archive available for this particular structure (spacegroup)
        for name, instructions in reconstructions_archive.items():
            if "base_reconstruction" in instructions.keys():
                instructions = reconstructions_archive[
                    instructions["base_reconstruction"]
                ]
            if instructions["spacegroup"]["symbol"] == symbol:
                # check if this reconstruction has a max index
                # equal or less than the given max index
                if max(instructions["miller_index"]) > max_index:
                    continue
                recon = ReconstructionGenerator(
                    structure, min_slab_size, min_vacuum_size, name
                )
                all_slabs.extend(recon.build_slabs())

    return all_slabs


def get_slab_regions(slab, blength=3.5):
    """
    Function to get the ranges of the slab regions. Useful for discerning where
    the slab ends and vacuum begins if the slab is not fully within the cell
    Args:
        slab (Structure): Structure object modelling the surface
        blength (float, Ang): The bondlength between atoms. You generally
            want this value to be larger than the actual bondlengths in
            order to find atoms that are part of the slab
    """

    fcoords, indices, all_indices = [], [], []
    for site in slab:
        # find sites with c < 0 (noncontiguous)
        neighbors = slab.get_neighbors(
            site, blength, include_index=True, include_image=True
        )
        for nn in neighbors:
            if nn[0].frac_coords[2] < 0:
                # sites are noncontiguous within cell
                fcoords.append(nn[0].frac_coords[2])
                indices.append(nn[-2])
                if nn[-2] not in all_indices:
                    all_indices.append(nn[-2])

    if fcoords:
        # If slab is noncontiguous, locate the lowest
        # site within the upper region of the slab
        while fcoords:
            last_fcoords = copy.copy(fcoords)
            last_indices = copy.copy(indices)
            site = slab[indices[fcoords.index(min(fcoords))]]
            neighbors = slab.get_neighbors(
                site, blength, include_index=True, include_image=True
            )
            fcoords, indices = [], []
            for nn in neighbors:
                if (
                    1 > nn[0].frac_coords[2] > 0
                    and nn[0].frac_coords[2] < site.frac_coords[2]
                ):
                    # sites are noncontiguous within cell
                    fcoords.append(nn[0].frac_coords[2])
                    indices.append(nn[-2])
                    if nn[-2] not in all_indices:
                        all_indices.append(nn[-2])

        # Now locate the highest site within the lower region of the slab
        upper_fcoords = []
        for site in slab:
            if all(
                [
                    nn.index not in all_indices
                    for nn in slab.get_neighbors(site, blength)
                ]
            ):
                upper_fcoords.append(site.frac_coords[2])
        coords = copy.copy(last_fcoords) if not fcoords else copy.copy(fcoords)
        min_top = slab[last_indices[coords.index(min(coords))]].frac_coords[2]
        ranges = [[0, max(upper_fcoords)], [min_top, 1]]
    else:
        # If the entire slab region is within the slab cell, just
        # set the range as the highest and lowest site in the slab
        sorted_sites = sorted(slab, key=lambda site: site.frac_coords[2])
        ranges = [[sorted_sites[0].frac_coords[2], sorted_sites[-1].frac_coords[2]]]

    return ranges


def miller_index_from_sites(
    lattice, coords, coords_are_cartesian=True, round_dp=4, verbose=True
):
    """
    Get the Miller index of a plane from a list of site coordinates.

    A minimum of 3 sets of coordinates are required. If more than 3 sets of
    coordinates are given, the best plane that minimises the distance to all
    points will be calculated.

    Args:
        lattice (list or Lattice): A 3x3 lattice matrix or `Lattice` object (for
            example obtained from Structure.lattice).
        coords (iterable): A list or numpy array of coordinates. Can be
            cartesian or fractional coordinates. If more than three sets of
            coordinates are provided, the best plane that minimises the
            distance to all sites will be calculated.
        coords_are_cartesian (bool, optional): Whether the coordinates are
            in cartesian space. If using fractional coordinates set to False.
        round_dp (int, optional): The number of decimal places to round the
            miller index to.
        verbose (bool, optional): Whether to print warnings.

    Returns:
        (tuple): The Miller index.
    """
    if not isinstance(lattice, Lattice):
        lattice = Lattice(lattice)

    return lattice.get_miller_index_from_coords(
        coords,
        coords_are_cartesian=coords_are_cartesian,
        round_dp=round_dp,
        verbose=verbose,
    )


def center_slab(slab):
    """
    The goal here is to ensure the center of the slab region
        is centered close to c=0.5. This makes it easier to
        find the surface sites and apply operations like doping.

    There are three cases where the slab in not centered:

    1. The slab region is completely between two vacuums in the
    box but not necessarily centered. We simply shift the
    slab by the difference in its center of mass and 0.5
    along the c direction.

    2. The slab completely spills outside the box from the bottom
    and into the top. This makes it incredibly difficult to
    locate surface sites. We iterate through all sites that
    spill over (z>c) and shift all sites such that this specific
    site is now on the other side. Repeat for all sites with z>c.

    3. This is a simpler case of scenario 2. Either the top or bottom
    slab sites are at c=0 or c=1. Treat as scenario 2.

    Args:
        slab (Slab): Slab structure to center
    Returns:
        Returns a centered slab structure
    """

    # get a reasonable r cutoff to sample neighbors
    bdists = sorted([nn[1] for nn in slab.get_neighbors(slab[0], 10) if nn[1] > 0])
    r = bdists[0] * 3

    all_indices = [i for i, site in enumerate(slab)]

    # check if structure is case 2 or 3, shift all the
    # sites up to the other side until it is case 1
    for site in slab:
        if any([nn[1] > slab.lattice.c for nn in slab.get_neighbors(site, r)]):
            shift = 1 - site.frac_coords[2] + 0.05
            slab.translate_sites(all_indices, [0, 0, shift])

    # now the slab is case 1, shift the center of mass of the slab to 0.5
    weights = [s.species.weight for s in slab]
    center_of_mass = np.average(slab.frac_coords, weights=weights, axis=0)
    shift = 0.5 - center_of_mass[2]
    slab.translate_sites(all_indices, [0, 0, shift])

    return slab


def _reduce_vector(vector):
    # small function to reduce vectors

    d = abs(reduce(gcd, vector))
    vector = tuple([int(i / d) for i in vector])

    return vector<|MERGE_RESOLUTION|>--- conflicted
+++ resolved
@@ -1041,14 +1041,6 @@
         if self.primitive:
             # find a reduced ouc
             slab_l = slab.lattice
-<<<<<<< HEAD
-            ouc = ouc.get_primitive_structure(constrain_latt={"a": slab_l.a, "b": slab_l.b,
-                                                              "alpha": slab_l.alpha,
-                                                              "beta": slab_l.beta,
-                                                              "gamma": slab_l.gamma})
-            # Check this is the correct oriented unit cell
-            ouc = self.oriented_unit_cell if slab_l.a != ouc.lattice.a or slab_l.b != ouc.lattice.b else ouc
-=======
             ouc = ouc.get_primitive_structure(
                 constrain_latt={
                     "a": slab_l.a,
@@ -1064,7 +1056,6 @@
                 if slab_l.a != ouc.lattice.a or slab_l.b != ouc.lattice.b
                 else ouc
             )
->>>>>>> c54b2cbe
 
         return Slab(
             slab.lattice,
