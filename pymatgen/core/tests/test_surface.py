--- conflicted
+++ resolved
@@ -27,7 +27,8 @@
         C1 = CifParser(get_path("ZnO-wz.cif"))
         zno = C1.get_structures(primitive=False)
         zno1 = zno[0]
-        zno55 = SurfaceGenerator(zno1, [1, 0, 0], 5, 5, lll_reduce=False, standardize=False).get_slab()[0]
+        zno55 = SurfaceGenerator(zno1, [1, 0, 0], 5, 5, lll_reduce=False,
+                                 standardize=False).get_slab()
         #print zno55[0]
         #write_structure(zno55[0], "surface_tests/ZnO55.cif")
         self.zno1 = zno1
@@ -42,96 +43,10 @@
         self.lifepo4_compare = (Li_Fe_P_O4_compare.get_structures(primitive = False)[0])
 
     def test_init(self):
-<<<<<<< HEAD
-        for hkl in itertools.product(xrange(4), xrange(4), xrange(4)):
-            if any(hkl):
-                ssize = 6
-                vsize = 10
-                gen = SurfaceGenerator(self.cu, hkl, ssize, vsize, standardize=False)
-                s = gen.get_slab()
-                if hkl == [0, 1, 1]:
-                    self.assertEqual(len(s), 13)
-                    self.assertAlmostEqual(s.surface_area, 12.727922061357855)
-
-                manual = self.cu.copy()
-                manual.make_supercell(s.scale_factor)
-                self.assertEqual(manual.lattice.lengths_and_angles,
-                                 s.lattice.lengths_and_angles)
-
-        # # For visual debugging
-        # from pymatgen import write_structure
-        # write_structure(s.parent, "cu.cif")
-        # write_structure(s, "cu_slab_%s_%.3f_%.3f.cif" %
-        #                  (str(hkl), ssize, vsize))
-
-    def test_adsorb_atom(self):
-        gen = SurfaceGenerator(self.cu,[0, 0, 1], 5, 5, standardize=False)
-        s001 = gen.get_slab()
-        # print s001
-        # O adsorb on 4Cu[0.5, 0.5, 0.25], abc = [3, 3, 12]
-        # 1. test site_a = abc input
-        s001_ad1 = Slab.adsorb_atom(structure_a=s001, site_a=[0.5, 0.5, 0.25], atom= ['O'],
-                                    distance=2)
-        self.assertEqual(len(s001_ad1), 9)
-        for i in xrange(len(s001_ad1)):
-            if str(s001_ad1[i].specie) == 'O':
-                print s001_ad1[i].frac_coords
-                self.assertAlmostEqual(s001_ad1[i].a, 0.5)
-                self.assertAlmostEqual(s001_ad1[i].b, 0.5)
-                self.assertAlmostEqual(s001_ad1[i].c, 0.4166667)
-        self.assertEqual(s001_ad1.lattice.lengths_and_angles,
-                                 s001.lattice.lengths_and_angles)
-        # 2. test site_a = xyz input
-        s001_ad2 = Slab.adsorb_atom(structure_a=s001, site_a=[1.5, 1.5, 3], atom= ['O'],
-                                    distance=2, xyz=1)
-        self.assertEqual(len(s001_ad2), 9)
-        for i in xrange(len(s001_ad2)):
-            if str(s001_ad2[i].specie) == 'O':
-                print s001_ad2[i].frac_coords
-                self.assertAlmostEqual(s001_ad2[i].a, 0.5)
-                self.assertAlmostEqual(s001_ad2[i].b, 0.5)
-                self.assertAlmostEqual(s001_ad2[i].c, 0.4166667)
-
-    def test_make_terminations(self):
-        gen = SurfaceGenerator(self.lifepo4, [0,1,0], 10, 10, lll_reduce=False)
-        manual_lifepo4 = gen.get_slab(3.005)
-        dist_lifepo4 = gen.get_all_slabs()[4]
-        check_bonds = gen.get_non_bond_breaking_slabs('P5+', 'O2-')[0]
-        a = manual_lifepo4.organize_along_c()
-        b = dist_lifepo4.organize_along_c()
-        lifepo4_compare = Slab([], [], self.lifepo4_compare, [], self.lifepo4_compare, [], [])
-        c = lifepo4_compare.organize_along_c()
-        d = check_bonds.organize_along_c()
-        # write_structure(b, "lifepo4_dist_algorithm.cif")
-
-        # Compares the sites of a (010) slab for LiFePO4 generated with the original
-        # surface.py algorithm to the same slab generated using manual, check_bonds,
-        #  and distance with a shift of 3.005A.
-
-        for i in range(0, len(self.lifepo4_compare)):
-            self.assertAlmostEqual(b[i].species_string, c[i].species_string)
-            self.assertAlmostEqual(b[i].species_string, c[i].species_string)
-            for ii in range(0, 2):
-                self.assertAlmostEqual(b.frac_coords[i][ii], c.frac_coords[i][ii])
-                self.assertAlmostEqual(a.frac_coords[i][ii], c.frac_coords[i][ii])
-
-
-    # def test_make_interface(self):
-    #     gen = Surface_Generator(self.lifepo4, [0, 0, 1], 10, 10)
-    #     slab = gen.distance()[0]
-    #     interface = slab.make_interface(self.libcc)
-    #
-    #     # For visual debugging
-    #     # write_structure(interface, "Li_LiFePO4_interface.cif")
-    #
-    #     for i in range(0, len(slab)):
-    #         self.assertEqual(slab[i].coords[0], interface[i].coords[0])
-    #         self.assertEqual(slab[i].coords[1], interface[i].coords[1])
-    #         self.assertEqual(slab[i].coords[2], interface[i].coords[2])
-=======
-
-        zno_slab = Slab(0, self.zno55.normal, self.zno55.scale_factor, self.zno55,
-                        self.zno55.miller_index, self.zno1, self.zno55.min_slab_size, self.zno55.min_vac_size)
+        zno_slab = Slab(self.zno55, self.zno55.miller_index, 0,
+                        self.zno55.normal, self.zno55.scale_factor,
+                        self.zno1, self.zno55.min_slab_size,
+                        self.zno55.min_vac_size)
         m =self.zno55.lattice.matrix
         area = np.linalg.norm(np.cross(m[0], m[1]))
         self.assertAlmostEqual(zno_slab.surface_area, area)
@@ -142,8 +57,9 @@
         self.assertEqual(len(zno_slab), 8)
 
     def test_add_adsorbate_atom(self):
-        zno_slab = Slab(0, self.zno55.normal, self.zno55.scale_factor, self.zno55,
-                        self.zno55.miller_index, self.zno1, self.zno55.min_slab_size, self.zno55.min_vac_size)
+        zno_slab = Slab(self.zno55, self.zno55.miller_index,
+                        0, self.zno55.normal, self.zno55.scale_factor,
+                        self.zno1, self.zno55.min_slab_size, self.zno55.min_vac_size)
         zno_slab.add_adsorbate_atom([1], 'H', 1)
 
         self.assertEqual(len(zno_slab), 9)
@@ -157,8 +73,5 @@
                          self.zno55.lattice.lengths_and_angles)
         self.assertEqual(zno_slab.normal.all, self.zno55.normal.all)
 
-
->>>>>>> a26f6f2d
-
 if __name__ == "__main__":
     unittest.main()