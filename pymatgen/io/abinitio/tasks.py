--- conflicted
+++ resolved
@@ -8,31 +8,19 @@
 import collections
 import abc
 import copy
-from pprint import pprint
-
 import yaml
 import six
-<<<<<<< HEAD
-
 
 from pprint import pprint
 from atomicfile import AtomicFile
 from six.moves import map, zip, StringIO
-=======
->>>>>>> 7bfcba48
 from monty.termcolor import colored
 from monty.serialization import loadfn
 from monty.string import is_string, list_strings
 from monty.io import FileLock
 from monty.collections import AttrDict, Namespace
-<<<<<<< HEAD
 from monty.functools import lazy_property, return_none_if_raise
 from pymatgen.core.units import Time, Memory
-=======
-from monty.functools import lazy_property
-
-from six.moves import map, zip, StringIO
->>>>>>> 7bfcba48
 from pymatgen.util.string_utils import WildCard
 from pymatgen.util.num_utils import maxloc
 from pymatgen.serializers.json_coders import PMGSONable, json_pretty_dump, pmg_serialize
