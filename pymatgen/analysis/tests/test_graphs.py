# coding: utf-8
# Copyright (c) Pymatgen Development Team.
# Distributed under the terms of the MIT License.

from __future__ import division, unicode_literals

import unittest
import os
import copy

from monty.serialization import loadfn#, dumpfn

from pymatgen.command_line.critic2_caller import Critic2Output
from pymatgen.core.structure import Molecule, Structure, FunctionalGroups, Site
from pymatgen.analysis.graphs import *
from pymatgen.analysis.local_env import MinimumDistanceNN, MinimumOKeeffeNN, OpenBabelNN

try:
    import openbabel as ob
    import networkx as nx
    import networkx.algorithms.isomorphism as iso
except ImportError:
    ob = None
    nx = None

__author__ = "Matthew Horton, Evan Spotte-Smith"
__version__ = "0.1"
__maintainer__ = "Matthew Horton"
__email__ = "mkhorton@lbl.gov"
__status__ = "Beta"
__date__ = "August 2017"

module_dir = os.path.join(os.path.dirname(os.path.abspath(__file__)))

class StructureGraphTest(unittest.TestCase):

    def setUp(self):

        self.maxDiff = None

        # trivial example, simple square lattice for testing
        structure = Structure(Lattice.tetragonal(5.0, 50.0), ['H'], [[0, 0, 0]])
        self.square_sg = StructureGraph.with_empty_graph(structure, edge_weight_name="", edge_weight_units="")
        self.square_sg.add_edge(0, 0, from_jimage=(0, 0, 0), to_jimage=(1, 0, 0))
        self.square_sg.add_edge(0, 0, from_jimage=(0, 0, 0), to_jimage=(-1, 0, 0))
        self.square_sg.add_edge(0, 0, from_jimage=(0, 0, 0), to_jimage=(0, 1, 0))
        self.square_sg.add_edge(0, 0, from_jimage=(0, 0, 0), to_jimage=(0, -1, 0))
        #TODO: decorating still fails because the structure graph gives a CN of 8 for this square lattice
        # self.square_sg.decorate_structure_with_ce_info()

        # body-centered square lattice for testing
        structure = Structure(Lattice.tetragonal(5.0, 50.0), ['H', 'He'], [[0, 0, 0], [0.5, 0.5, 0.5]])
        self.bc_square_sg = StructureGraph.with_empty_graph(structure, edge_weight_name="", edge_weight_units="")
        self.bc_square_sg.add_edge(0, 0, from_jimage=(0, 0, 0), to_jimage=(1, 0, 0))
        self.bc_square_sg.add_edge(0, 0, from_jimage=(0, 0, 0), to_jimage=(-1, 0, 0))
        self.bc_square_sg.add_edge(0, 0, from_jimage=(0, 0, 0), to_jimage=(0, 1, 0))
        self.bc_square_sg.add_edge(0, 0, from_jimage=(0, 0, 0), to_jimage=(0, -1, 0))
        self.bc_square_sg.add_edge(0, 1, from_jimage=(0, 0, 0), to_jimage=(0, 0, 0))
        self.bc_square_sg.add_edge(0, 1, from_jimage=(0, 0, 0), to_jimage=(-1, 0, 0))
        self.bc_square_sg.add_edge(0, 1, from_jimage=(0, 0, 0), to_jimage=(-1, -1, 0))
        self.bc_square_sg.add_edge(0, 1, from_jimage=(0, 0, 0), to_jimage=(0, -1, 0))

        # body-centered square lattice for testing
        # directions reversed, should be equivalent to as bc_square
        structure = Structure(Lattice.tetragonal(5.0, 50.0), ['H', 'He'], [[0, 0, 0], [0.5, 0.5, 0.5]])
        self.bc_square_sg_r = StructureGraph.with_empty_graph(structure, edge_weight_name="", edge_weight_units="")
        self.bc_square_sg_r.add_edge(0, 0, from_jimage=(0, 0, 0), to_jimage=(1, 0, 0))
        self.bc_square_sg_r.add_edge(0, 0, from_jimage=(0, 0, 0), to_jimage=(-1, 0, 0))
        self.bc_square_sg_r.add_edge(0, 0, from_jimage=(0, 0, 0), to_jimage=(0, 1, 0))
        self.bc_square_sg_r.add_edge(0, 0, from_jimage=(0, 0, 0), to_jimage=(0, -1, 0))
        self.bc_square_sg_r.add_edge(0, 1, from_jimage=(0, 0, 0), to_jimage=(0, 0, 0))
        self.bc_square_sg_r.add_edge(1, 0, from_jimage=(-1, 0, 0), to_jimage=(0, 0, 0))
        self.bc_square_sg_r.add_edge(1, 0, from_jimage=(-1, -1, 0), to_jimage=(0, 0, 0))
        self.bc_square_sg_r.add_edge(1, 0, from_jimage=(0, -1, 0), to_jimage=(0, 0, 0))

        # MoS2 example, structure graph obtained from critic2
        # (not ground state, from mp-1023924, single layer)
        stdout_file = os.path.join(os.path.dirname(__file__), "..", "..", "..",
                                   'test_files/critic2/MoS2_critic2_stdout.txt')
        with open(stdout_file, 'r') as f:
            reference_stdout = f.read()
        self.structure = Structure.from_file(os.path.join(os.path.dirname(__file__), "..", "..", "..",
                                             'test_files/critic2/MoS2.cif'))
        c2o = Critic2Output(self.structure, reference_stdout)
        self.mos2_sg = c2o.structure_graph(edge_weight="bond_length", edge_weight_units="Å")

        latt = Lattice.cubic(4.17)
        species = ["Ni", "O"]
        coords = [[0, 0, 0],
                  [0.5, 0.5, 0.5]]
        self.NiO = Structure.from_spacegroup(225, latt, species, coords).get_primitive_structure()

        # BCC example.
        self.bcc = Structure(Lattice.cubic(5.0), ['He', 'He'], [[0, 0, 0], [0.5, 0.5, 0.5]])


        warnings.simplefilter("ignore")

    def tearDown(self):
        warnings.resetwarnings()

    def test_properties(self):

        self.assertEqual(self.mos2_sg.name, "bonds")
        self.assertEqual(self.mos2_sg.edge_weight_name, "bond_length")
        self.assertEqual(self.mos2_sg.edge_weight_unit, "Å")
        self.assertEqual(self.mos2_sg.get_coordination_of_site(0), 6)
        self.assertEqual(len(self.mos2_sg.get_connected_sites(0)), 6)
        self.assertTrue(isinstance(self.mos2_sg.get_connected_sites(0)[0].site, PeriodicSite))
        self.assertEqual(str(self.mos2_sg.get_connected_sites(0)[0].site.specie), 'S')

        # these two graphs should be equivalent
        for n in range(len(self.bc_square_sg)):
            self.assertEqual(self.bc_square_sg.get_coordination_of_site(n),
                             self.bc_square_sg_r.get_coordination_of_site(n))

    @unittest.skipIf(not nx, "NetworkX not present. Skipping...")
    def test_set_node_attributes(self):
        self.square_sg.set_node_attributes()

        specie = nx.get_node_attributes(self.square_sg.graph, "specie")
        coords = nx.get_node_attributes(self.square_sg.graph, "coords")

        self.assertEqual(str(specie[0]), str(self.square_sg.structure[0].specie))
        self.assertEqual(str(specie[0]), "H")
        self.assertEqual(coords[0][0], self.square_sg.structure[0].coords[0])
        self.assertEqual(coords[0][1], self.square_sg.structure[0].coords[1])
        self.assertEqual(coords[0][2], self.square_sg.structure[0].coords[2])

    def test_edge_editing(self):
        square = copy.deepcopy(self.square_sg)

        square.alter_edge(0, 0, to_jimage=(1, 0, 0),  new_weight=0.0,
                                  new_edge_properties={"foo": "bar"})
        new_edge = square.graph.get_edge_data(0, 0)[0]
        self.assertEqual(new_edge["weight"], 0.0)
        self.assertEqual(new_edge["foo"], "bar")

        square.break_edge(0, 0, to_jimage=(1, 0, 0))
        self.assertEqual(len(square.graph.get_edge_data(0, 0)), 3)

    def test_insert_remove(self):
        struct_copy = copy.deepcopy(self.square_sg.structure)
        square_copy = copy.deepcopy(self.square_sg)

        # Ensure that insert_node appropriately wraps Structure.insert()
        struct_copy.insert(1, "O", [0.5, 0.5, 0.5])
        square_copy.insert_node(1, "O", [0.5, 0.5, 0.5])
        self.assertEqual(struct_copy, square_copy.structure)

        # Test that removal is also equivalent between Structure and StructureGraph.structure
        struct_copy.remove_sites([1])
        square_copy.remove_nodes([1])
        self.assertEqual(struct_copy, square_copy.structure)

        square_copy.insert_node(1, "O", [0.5, 0.5, 0.5], edges=[{"from_index": 1,
                                                                 "to_index": 0,
                                                                 "to_jimage": (0, 0, 0)}])
        self.assertEqual(square_copy.get_coordination_of_site(1), 1)

    def test_substitute(self):
        structure = Structure.from_file(os.path.join(os.path.dirname(__file__),
                                                     "..", "..", "..",
                                                     "test_files", "Li2O.cif"))
        molecule = FunctionalGroups["methyl"]

        structure_copy = copy.deepcopy(structure)
        structure_copy_graph = copy.deepcopy(structure)

        sg = StructureGraph.with_local_env_strategy(structure, MinimumDistanceNN())
        sg_copy = copy.deepcopy(sg)

        # Ensure that strings and molecules lead to equivalent substitutions
        sg.substitute_group(1, molecule, MinimumDistanceNN)
        sg_copy.substitute_group(1, "methyl", MinimumDistanceNN)
        self.assertEqual(sg, sg_copy)

        # Ensure that the underlying structure has been modified as expected
        structure_copy.substitute(1, "methyl")
        self.assertEqual(structure_copy, sg.structure)

        # Test inclusion of graph dictionary
        graph_dict = {(0, 1): {"weight": 0.5},
                      (0, 2): {"weight": 0.5},
                      (0, 3): {"weight": 0.5},
                      }

        sg_with_graph = StructureGraph.with_local_env_strategy(structure_copy_graph,
                                                               MinimumDistanceNN())
        sg_with_graph.substitute_group(1, "methyl", MinimumDistanceNN,
                                       graph_dict=graph_dict)
        edge = sg_with_graph.graph.get_edge_data(11, 13)[0]
        self.assertEqual(edge["weight"], 0.5)

    def test_auto_image_detection(self):

        sg = StructureGraph.with_empty_graph(self.structure)
        sg.add_edge(0, 0)

        ref_edges = [(0, 0, {'to_jimage': (-1, -1, 0)}),
                     (0, 0, {'to_jimage': (-1, 0, 0)}),
                     (0, 0, {'to_jimage': (0, -1, 0)}),
                     (0, 0, {'to_jimage': (0, 0, 0)}),
                     (0, 0, {'to_jimage': (1, 0, 0)})]

        self.assertEqual(list(sg.graph.edges(data=True)), ref_edges)

    def test_str(self):

        square_sg_str_ref = """Structure Graph
Structure: 
Full Formula (H1)
Reduced Formula: H2
abc   :   5.000000   5.000000  50.000000
angles:  90.000000  90.000000  90.000000
Sites (1)
  #  SP      a    b    c
---  ----  ---  ---  ---
  0  H       0    0    0
Graph: bonds
from    to  to_image    
----  ----  ------------
   0     0  (1, 0, 0)   
   0     0  (-1, 0, 0)  
   0     0  (0, 1, 0)   
   0     0  (0, -1, 0)  
"""

        mos2_sg_str_ref = """Structure Graph
Structure: 
Full Formula (Mo1 S2)
Reduced Formula: MoS2
abc   :   3.190316   3.190315  17.439502
angles:  90.000000  90.000000 120.000006
Sites (3)
  #  SP           a         b         c
---  ----  --------  --------  --------
  0  Mo    0.333333  0.666667  0.213295
  1  S     0.666667  0.333333  0.303027
  2  S     0.666667  0.333333  0.123562
Graph: bonds
from    to  to_image      bond_length (A)
----  ----  ------------  ------------------
   0     1  (-1, 0, 0)    2.417e+00
   0     1  (0, 0, 0)     2.417e+00
   0     1  (0, 1, 0)     2.417e+00
   0     2  (0, 1, 0)     2.417e+00
   0     2  (-1, 0, 0)    2.417e+00
   0     2  (0, 0, 0)     2.417e+00
"""

        # don't care about testing Py 2.7 unicode support,
        # change Å to A
        self.mos2_sg.graph.graph['edge_weight_units'] = "A"
        self.assertEqual(str(self.square_sg), square_sg_str_ref)
        self.assertEqual(str(self.mos2_sg), mos2_sg_str_ref)

    def test_mul(self):

        square_sg_mul = self.square_sg * (2, 1, 1)

        square_sg_mul_ref_str = """Structure Graph
Structure: 
Full Formula (H2)
Reduced Formula: H2
abc   :  10.000000   5.000000  50.000000
angles:  90.000000  90.000000  90.000000
Sites (2)
  #  SP      a    b    c
---  ----  ---  ---  ---
  0  H     0      0    0
  1  H     0.5    0   -0
Graph: bonds
from    to  to_image    
----  ----  ------------
   0     0  (0, 1, 0)   
   0     0  (0, -1, 0)  
   0     1  (0, 0, 0)   
   0     1  (-1, 0, 0)  
   1     1  (0, 1, 0)   
   1     1  (0, -1, 0)  
"""
        square_sg_mul_actual_str = str(square_sg_mul)

        # only testing bonds portion,
        # the c frac_coord of the second H can vary from
        # 0 to -0 depending on machine precision
        square_sg_mul_ref_str = "\n".join(square_sg_mul_ref_str.splitlines()[11:])
        square_sg_mul_actual_str = "\n".join(square_sg_mul_actual_str.splitlines()[11:])

        self.assertEqual(square_sg_mul_actual_str, square_sg_mul_ref_str)

        # test sequential multiplication
        sq_sg_1 = self.square_sg*(2, 2, 1)
        sq_sg_1 = sq_sg_1*(2, 2, 1)
        sq_sg_2 = self.square_sg*(4, 4, 1)
        self.assertEqual(sq_sg_1.graph.number_of_edges(), sq_sg_2.graph.number_of_edges())
        #TODO: the below test still gives 8 != 4
        #self.assertEqual(self.square_sg.get_coordination_of_site(0), 4)

        mos2_sg_mul = self.mos2_sg * (3, 3, 1)
        for idx in mos2_sg_mul.structure.indices_from_symbol("Mo"):
            self.assertEqual(mos2_sg_mul.get_coordination_of_site(idx), 6)

        mos2_sg_premul = StructureGraph.with_local_env_strategy(self.structure*(3, 3, 1),
                                                                MinimumDistanceNN())
        self.assertTrue(mos2_sg_mul == mos2_sg_premul)

        # test 3D Structure

        nio_sg = StructureGraph.with_local_env_strategy(self.NiO, MinimumDistanceNN())
        nio_sg = nio_sg*3

        for n in range(len(nio_sg)):
            self.assertEqual(nio_sg.get_coordination_of_site(n), 6)


    @unittest.skipIf(not (which('neato') and which('fdp')), "graphviz executables not present")
    def test_draw(self):

        # draw MoS2 graph
        self.mos2_sg.draw_graph_to_file('MoS2_single.pdf', image_labels=True,
                                        hide_image_edges=False)
        mos2_sg = self.mos2_sg * (9, 9, 1)
        mos2_sg.draw_graph_to_file('MoS2.pdf', algo='neato')

        # draw MoS2 graph that's been successively multiplied
        mos2_sg_2 = self.mos2_sg * (3, 3, 1)
        mos2_sg_2 = mos2_sg_2 * (3, 3, 1)
        mos2_sg_2.draw_graph_to_file('MoS2_twice_mul.pdf', algo='neato', hide_image_edges=True)

        # draw MoS2 graph that's generated from a pre-multiplied Structure
        mos2_sg_premul = StructureGraph.with_local_env_strategy(self.structure*(3, 3, 1),
                                                                MinimumDistanceNN())
        mos2_sg_premul.draw_graph_to_file('MoS2_premul.pdf', algo='neato', hide_image_edges=True)

        # draw graph for a square lattice
        self.square_sg.draw_graph_to_file('square_single.pdf', hide_image_edges=False)
        square_sg = self.square_sg * (5, 5, 1)
        square_sg.draw_graph_to_file('square.pdf', algo='neato', image_labels=True,
                                     node_labels=False)

        # draw graph for a body-centered square lattice
        self.bc_square_sg.draw_graph_to_file('bc_square_single.pdf', hide_image_edges=False)
        bc_square_sg = self.bc_square_sg * (9, 9, 1)
        bc_square_sg.draw_graph_to_file('bc_square.pdf', algo='neato', image_labels=False)

        # draw graph for a body-centered square lattice defined in an alternative way
        self.bc_square_sg_r.draw_graph_to_file('bc_square_r_single.pdf', hide_image_edges=False)
        bc_square_sg_r = self.bc_square_sg_r * (9, 9, 1)
        bc_square_sg_r.draw_graph_to_file('bc_square_r.pdf', algo='neato', image_labels=False)

        # delete generated test files
        test_files = ('bc_square_r_single.pdf', 'bc_square_r.pdf', 'bc_square_single.pdf',
                      'bc_square.pdf', 'MoS2_premul.pdf', 'MOS2_single.pdf', 'MoS2_twice_mul.pdf',
                      'MoS2.pdf', 'square_single.pdf', 'square.pdf')
        for test_file in test_files:
            os.remove(test_file)

    def test_to_from_dict(self):
        d = self.mos2_sg.as_dict()
        sg = StructureGraph.from_dict(d)
        d2 = sg.as_dict()
        self.assertDictEqual(d, d2)

    def test_from_local_env_and_equality_and_diff(self):
        nn = MinimumDistanceNN()
        sg = StructureGraph.with_local_env_strategy(self.structure, nn)

        self.assertEqual(sg.graph.number_of_edges(), 6)

        nn2 = MinimumOKeeffeNN()
        sg2 = StructureGraph.with_local_env_strategy(self.structure, nn2)

        self.assertTrue(sg == sg2)
        self.assertTrue(sg == self.mos2_sg)

        # TODO: find better test case where graphs are different
        diff = sg.diff(sg2)
        self.assertEqual(diff['dist'], 0)

        self.assertEqual(self.square_sg.get_coordination_of_site(0), 4)

    def test_extract_molecules(self):

        structure_file = os.path.join(os.path.dirname(__file__), "..", "..", "..",
                                      'test_files/C26H16BeN2O2S2.cif')

        s = Structure.from_file(structure_file)

        nn = MinimumOKeeffeNN()
        sg = StructureGraph.with_local_env_strategy(s, nn)

        molecules = sg.get_subgraphs_as_molecules()

        self.assertEqual(molecules[0].composition.formula, "Be1 H16 C26 S2 N2 O2")
        self.assertEqual(len(molecules), 1)

        molecules = self.mos2_sg.get_subgraphs_as_molecules()
        self.assertEqual(len(molecules), 0)


class MoleculeGraphTest(unittest.TestCase):

    def setUp(self):

        cyclohexene = Molecule.from_file(os.path.join(os.path.dirname(__file__), "..", "..", "..",
                                                      "test_files/graphs/cyclohexene.xyz"))
        self.cyclohexene = MoleculeGraph.with_empty_graph(cyclohexene,
                                                       edge_weight_name="strength",
                                                       edge_weight_units="")
        self.cyclohexene.add_edge(0, 1, weight=1.0)
        self.cyclohexene.add_edge(1, 2, weight=1.0)
        self.cyclohexene.add_edge(2, 3, weight=2.0)
        self.cyclohexene.add_edge(3, 4, weight=1.0)
        self.cyclohexene.add_edge(4, 5, weight=1.0)
        self.cyclohexene.add_edge(5, 0, weight=1.0)
        self.cyclohexene.add_edge(0, 6, weight=1.0)
        self.cyclohexene.add_edge(0, 7, weight=1.0)
        self.cyclohexene.add_edge(1, 8, weight=1.0)
        self.cyclohexene.add_edge(1, 9, weight=1.0)
        self.cyclohexene.add_edge(2, 10, weight=1.0)
        self.cyclohexene.add_edge(3, 11, weight=1.0)
        self.cyclohexene.add_edge(4, 12, weight=1.0)
        self.cyclohexene.add_edge(4, 13, weight=1.0)
        self.cyclohexene.add_edge(5, 14, weight=1.0)
        self.cyclohexene.add_edge(5, 15, weight=1.0)

        butadiene = Molecule.from_file(os.path.join(os.path.dirname(__file__), "..", "..", "..",
                                                    "test_files/graphs/butadiene.xyz"))
        self.butadiene = MoleculeGraph.with_empty_graph(butadiene,
                                                        edge_weight_name="strength",
                                                        edge_weight_units="")
        self.butadiene.add_edge(0, 1, weight=2.0)
        self.butadiene.add_edge(1, 2, weight=1.0)
        self.butadiene.add_edge(2, 3, weight=2.0)
        self.butadiene.add_edge(0, 4, weight=1.0)
        self.butadiene.add_edge(0, 5, weight=1.0)
        self.butadiene.add_edge(1, 6, weight=1.0)
        self.butadiene.add_edge(2, 7, weight=1.0)
        self.butadiene.add_edge(3, 8, weight=1.0)
        self.butadiene.add_edge(3, 9, weight=1.0)

        ethylene = Molecule.from_file(os.path.join(os.path.dirname(__file__), "..", "..", "..",
                                                   "test_files/graphs/ethylene.xyz"))
        self.ethylene = MoleculeGraph.with_empty_graph(ethylene,
                                                       edge_weight_name="strength",
                                                       edge_weight_units="")
        self.ethylene.add_edge(0, 1, weight=2.0)
        self.ethylene.add_edge(0, 2, weight=1.0)
        self.ethylene.add_edge(0, 3, weight=1.0)
        self.ethylene.add_edge(1, 4, weight=1.0)
        self.ethylene.add_edge(1, 5, weight=1.0)

        self.pc = Molecule.from_file(
            os.path.join(module_dir, "..", "..", "..", "test_files", "graphs", "PC.xyz"))
        self.pc_edges = [[5, 10], [5, 12], [5, 11], [5, 3], [3, 7], [3, 4],
                        [3, 0], [4, 8], [4, 9], [4, 1], [6, 1], [6, 0], [6, 2]]
        self.pc_frag1 = Molecule.from_file(
            os.path.join(module_dir, "..", "..", "..", "test_files", "graphs", "PC_frag1.xyz"))
        self.pc_frag1_edges = [[0, 2], [4, 2], [2, 1], [1, 3]]
        self.tfsi = Molecule.from_file(
            os.path.join(module_dir, "..", "..", "..", "test_files", "graphs", "TFSI.xyz"))
        self.tfsi_edges = [14, 1], [1, 4], [1, 5], [1, 7], [7, 11], [7, 12], [7,
                                                                             13], [
                             14, 0], [0, 2], [0, 3], [0, 6], [6, 8], [6, 9], [6,
                                                                              10]

        warnings.simplefilter("ignore")

    def tearDown(self):
        warnings.resetwarnings()
        del self.ethylene
        del self.butadiene
        del self.cyclohexene

    @unittest.skipIf(not ob, "OpenBabel not present. Skipping...")
    def test_build_MoleculeGraph(self):
        mol_graph = build_MoleculeGraph(self.pc_frag1, edges=self.pc_frag1_edges)
        # dumpfn(mol_graph.as_dict(), os.path.join(module_dir,"pc_frag1_mg.json"))
        ref_mol_graph = loadfn(os.path.join(module_dir, "pc_frag1_mg.json"))
        self.assertEqual(mol_graph, ref_mol_graph)
        self.assertEqual(mol_graph.graph.adj, ref_mol_graph.graph.adj)
        for node in mol_graph.graph:
            self.assertEqual(mol_graph.graph.node[node]["specie"],
                             ref_mol_graph.graph.node[node]["specie"])
            for ii in range(3):
                self.assertEqual(
                    mol_graph.graph.node[node]["coords"][ii],
                    ref_mol_graph.graph.node[node]["coords"]["data"][ii])

        mol_graph = build_MoleculeGraph(self.pc, edges=self.pc_edges)
        # dumpfn(mol_graph.as_dict(), os.path.join(module_dir,"pc_mg.json"))
        ref_mol_graph = loadfn(os.path.join(module_dir, "pc_mg.json"))
        self.assertEqual(mol_graph, ref_mol_graph)
        self.assertEqual(mol_graph.graph.adj, ref_mol_graph.graph.adj)
        for node in mol_graph.graph:
            self.assertEqual(mol_graph.graph.node[node]["specie"],
                             ref_mol_graph.graph.node[node]["specie"])
            for ii in range(3):
                self.assertEqual(
                    mol_graph.graph.node[node]["coords"][ii],
                    ref_mol_graph.graph.node[node]["coords"]["data"][ii])

        mol_graph_edges = build_MoleculeGraph(self.pc, edges=self.pc_edges)
        mol_graph_strat = build_MoleculeGraph(self.pc, strategy=OpenBabelNN, reorder=False, extend_structure=False)
        self.assertTrue(mol_graph_edges.isomorphic_to(mol_graph_strat))

    def test_properties(self):
        self.assertEqual(self.cyclohexene.name, "bonds")
        self.assertEqual(self.cyclohexene.edge_weight_name, "strength")
        self.assertEqual(self.cyclohexene.edge_weight_unit, "")
        self.assertEqual(self.cyclohexene.get_coordination_of_site(0), 4)
        self.assertEqual(self.cyclohexene.get_coordination_of_site(2), 3)
        self.assertEqual(self.cyclohexene.get_coordination_of_site(15), 1)
        self.assertEqual(len(self.cyclohexene.get_connected_sites(0)), 4)
        self.assertTrue(isinstance(self.cyclohexene.get_connected_sites(0)[0].site, Site))
        self.assertEqual(str(self.cyclohexene.get_connected_sites(0)[0].site.specie), 'H')

    @unittest.skipIf(not nx, "NetworkX not present. Skipping...")
    def test_set_node_attributes(self):
        self.ethylene.set_node_attributes()

        specie = nx.get_node_attributes(self.ethylene.graph, "specie")
        coords = nx.get_node_attributes(self.ethylene.graph, "coords")

        self.assertEqual(str(specie[0]), str(self.ethylene.molecule[0].specie))
        self.assertEqual(str(specie[0]), "C")
        self.assertEqual(coords[0][0], self.ethylene.molecule[0].coords[0])
        self.assertEqual(coords[0][1], self.ethylene.molecule[0].coords[1])
        self.assertEqual(coords[0][2], self.ethylene.molecule[0].coords[2])

    def test_coordination(self):
        molecule = Molecule(['C', 'C'], [[0.0, 0.0, 0.0], [1.0, 0.0, 0.0]])

        mg = MoleculeGraph.with_empty_graph(molecule)
        self.assertEqual(mg.get_coordination_of_site(0), 0)

        self.assertEqual(self.cyclohexene.get_coordination_of_site(0), 4)

    def test_edge_editing(self):
        self.cyclohexene.alter_edge(0, 1, new_weight=0.0, new_edge_properties={"foo": "bar"})
        new_edge = self.cyclohexene.graph.get_edge_data(0, 1)[0]
        self.assertEqual(new_edge["weight"], 0.0)
        self.assertEqual(new_edge["foo"], "bar")

        self.cyclohexene.break_edge(0, 1)
        self.assertTrue(self.cyclohexene.graph.get_edge_data(0, 1) is None)

        # Replace the now-broken edge
        self.cyclohexene.add_edge(0, 1, weight=1.0)

    def test_insert_remove(self):
        mol_copy = copy.deepcopy(self.ethylene.molecule)
        eth_copy = copy.deepcopy(self.ethylene)

        # Ensure that insert_node appropriately wraps Molecule.insert()
        mol_copy.insert(1, "O", [0.5, 0.5, 0.5])
        eth_copy.insert_node(1, "O", [0.5, 0.5, 0.5])
        self.assertEqual(mol_copy, eth_copy.molecule)

        # Test that removal is also equivalent between Molecule and MoleculeGraph.molecule
        mol_copy.remove_sites([1])
        eth_copy.remove_nodes([1])
        self.assertEqual(mol_copy, eth_copy.molecule)

        eth_copy.insert_node(1, "O", [0.5, 0.5, 0.5], edges=[{"from_index": 1, "to_index": 2},
                                                             {"from_index": 1, "to_index": 3}])
        self.assertEqual(eth_copy.get_coordination_of_site(1), 2)

    def test_split(self):
        bonds = [(0, 1), (4, 5)]
        alterations = {(2, 3): {"weight": 1.0},
                       (0, 5): {"weight": 2.0},
                       (1, 2): {"weight": 2.0},
                       (3, 4): {"weight": 2.0}
                       }
        # Perform reverse Diels-Alder reaction - turn product into reactants
        reactants = self.cyclohexene.split_molecule_subgraphs(bonds, alterations=alterations)
        self.assertTrue(isinstance(reactants, list))

        reactants = sorted(reactants, key=len)
        # After alterations, reactants sholuld be ethylene and butadiene
        self.assertEqual(reactants[0], self.ethylene)
        self.assertEqual(reactants[1], self.butadiene)

    @unittest.skipIf(not nx, "NetworkX not present. Skipping...")
    def test_build_unique_fragments(self):
        mol_graph = build_MoleculeGraph(self.pc, edges=self.pc_edges)
        unique_fragments = mol_graph.build_unique_fragments()
        self.assertEqual(len(unique_fragments), 295)
        nm = iso.categorical_node_match("specie", "ERROR")
        for ii in range(295):
            for jj in range(ii + 1, 295):
                self.assertEqual(
                    nx.is_isomorphic(unique_fragments[ii], unique_fragments[jj],
                                     node_match=nm), False)

    def test_find_rings(self):
        rings = self.cyclohexene.find_rings(including=[0])
        self.assertEqual(sorted(rings[0]),
                         [(0, 5), (1, 0), (2, 1), (3, 2), (4, 3), (5, 4)])
        no_rings = self.butadiene.find_rings()
        self.assertEqual(no_rings, [])

<<<<<<< HEAD
    def test_equivalent_to_isomorphic_to(self):
        ethylene = Molecule.from_file(os.path.join(os.path.dirname(__file__),
                                                   "..", "..", "..",
                                                   "test_files/graphs/ethylene.xyz"))
        # switch carbons
        ethylene[0], ethylene[1] = ethylene[1], ethylene[0]

        eth_copy = MoleculeGraph.with_empty_graph(ethylene,
                                                  edge_weight_name="strength",
                                                  edge_weight_units="")
        eth_copy.add_edge(0, 1, weight=2.0)
        eth_copy.add_edge(1, 2, weight=1.0)
        eth_copy.add_edge(1, 3, weight=1.0)
        eth_copy.add_edge(0, 4, weight=1.0)
        eth_copy.add_edge(0, 5, weight=1.0)

        self.assertTrue(self.ethylene.equivalent_to(eth_copy))
        self.assertFalse(self.ethylene.equivalent_to(self.butadiene))

        # If they are equal, they must also be isomorphic
        eth_copy = copy.deepcopy(self.ethylene)
        self.assertTrue(self.ethylene.isomorphic_to(eth_copy))
        self.assertFalse(self.butadiene.isomorphic_to(self.ethylene))

=======
>>>>>>> ecd039f9
    def test_substitute(self):
        molecule = FunctionalGroups["methyl"]
        molgraph = MoleculeGraph.with_empty_graph(molecule,
                                                  edge_weight_name="strength",
                                                  edge_weight_units="")
        molgraph.add_edge(0, 1, weight=1.0)
        molgraph.add_edge(0, 2, weight=1.0)
        molgraph.add_edge(0, 3, weight=1.0)

        eth_mol = copy.deepcopy(self.ethylene)
        eth_str = copy.deepcopy(self.ethylene)
        # Ensure that strings and molecules lead to equivalent substitutions
        eth_mol.substitute_group(5, molecule, MinimumDistanceNN)
        eth_str.substitute_group(5, "methyl", MinimumDistanceNN)
        self.assertEqual(eth_mol, eth_str)

        graph_dict = {(0, 1): {"weight": 1.0},
                      (0, 2): {"weight": 1.0},
                      (0, 3): {"weight": 1.0},
                      }
        eth_mg = copy.deepcopy(self.ethylene)
        eth_graph = copy.deepcopy(self.ethylene)

        # Check that MoleculeGraph input is handled properly
        eth_graph.substitute_group(5, molecule, MinimumDistanceNN, graph_dict=graph_dict)
        eth_mg.substitute_group(5, molgraph, MinimumDistanceNN)
        self.assertEqual(eth_graph.graph.get_edge_data(5, 6)[0]["weight"], 1.0)
        self.assertEqual(eth_mg, eth_graph)

    def test_replace(self):
        eth_copy_sub = copy.deepcopy(self.ethylene)
        eth_copy_repl = copy.deepcopy(self.ethylene)
        # First, perform a substiution as above
        eth_copy_sub.substitute_group(5, "methyl", MinimumDistanceNN)
        eth_copy_repl.replace_group(5, "methyl", MinimumDistanceNN)
        # Test that replacement on a terminal atom is equivalent to substitution
        self.assertEqual(eth_copy_repl.molecule, eth_copy_sub.molecule)
        self.assertEqual(eth_copy_repl, eth_copy_sub)

        # Methyl carbon should have coordination 4
        self.assertEqual(eth_copy_repl.get_coordination_of_site(5), 4)
        # Now swap one functional group for another
        eth_copy_repl.replace_group(5, "amine", MinimumDistanceNN)
        self.assertEqual(["C", "C", "H", "H", "H", "N", "H", "H"],
                         [str(s) for s in eth_copy_repl.molecule.species])
        self.assertEqual(len(eth_copy_repl.graph.nodes), 8)
        # Amine nitrogen should have coordination 3
        self.assertEqual(eth_copy_repl.get_coordination_of_site(5), 3)

    def test_as_from_dict(self):
        d = self.cyclohexene.as_dict()
        mg = MoleculeGraph.from_dict(d)
        d2 = mg.as_dict()
        self.assertDictEqual(d, d2)

if __name__ == "__main__":
    unittest.main()<|MERGE_RESOLUTION|>--- conflicted
+++ resolved
@@ -603,7 +603,6 @@
         no_rings = self.butadiene.find_rings()
         self.assertEqual(no_rings, [])
 
-<<<<<<< HEAD
     def test_equivalent_to_isomorphic_to(self):
         ethylene = Molecule.from_file(os.path.join(os.path.dirname(__file__),
                                                    "..", "..", "..",
@@ -628,8 +627,6 @@
         self.assertTrue(self.ethylene.isomorphic_to(eth_copy))
         self.assertFalse(self.butadiene.isomorphic_to(self.ethylene))
 
-=======
->>>>>>> ecd039f9
     def test_substitute(self):
         molecule = FunctionalGroups["methyl"]
         molgraph = MoleculeGraph.with_empty_graph(molecule,
