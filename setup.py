import glob
import os
import subprocess

from ez_setup import use_setuptools
use_setuptools()
from setuptools import setup, find_packages, Extension

try:
    from numpy.distutils.misc_util import get_numpy_include_dirs
except ImportError:
    print("numpy.distutils.misc_util cannot be imported. Attempting to "
          "install...")
    subprocess.call(["easy_install", "numpy"])
    from numpy.distutils.misc_util import get_numpy_include_dirs


def get_spglib_ext():
    """
    Set up spglib extension.
    """
    spglibs = glob.glob(os.path.join("dependencies", "spglib*"))
    if len(spglibs) == 0:
        raise ValueError("No spglib found in dependencies.")
    spglibdir = spglibs[0]

    # set rest of spglib
    spgsrcdir = os.path.join(spglibdir, "src")
    include_dirs = [spgsrcdir]
    sources = [os.path.join(spgsrcdir, srcfile) for srcfile in
        os.listdir(spgsrcdir) if srcfile.endswith(".c")]
    return Extension("pymatgen._spglib",
                     include_dirs=include_dirs + get_numpy_include_dirs(),
                     sources=[os.path.join(spglibdir, "_spglib.c")] + sources)

with open("README.rst") as f:
    long_desc = f.read()
    ind = long_desc.find("\n")
    long_desc = long_desc[ind + 1:]

setup(
    name="pymatgen",
    packages=find_packages(),
    version="2.9.7",
    install_requires=["numpy>=1.5", "pyhull>=1.4.3", "PyCifRW>=3.3",
                      "requests>=1.0", "pybtex>=0.16", "pyyaml>=3.0",
<<<<<<< HEAD
                      "monty>=0.2.0"],
=======
                      "monty>=0.2.2"],
>>>>>>> 2f65a9f4
    extras_require={"electronic_structure": ["scipy>=0.10"],
                    "plotting": ["matplotlib>=1.1"],
                    "ase_adaptor": ["ase>=3.3"],
                    "vis": ["vtk>=6.0.0"],
                    "abinitio": ["pydispatcher>=2.0", "apscheduler>=2.1.1"]},
    package_data={"pymatgen.core": ["*.json"],
                  "pymatgen.analysis": ["bvparam_1991.json", "icsd_bv.json"],
                  "pymatgen.io": ["*.cfg", "*.json"],
                  "pymatgen.entries": ["*.cfg"],
                  "pymatgen.structure_prediction": ["data/*.json"],
                  "pymatgen.vis": ["ElementColorSchemes.cfg"],
                  "pymatgen.command_line": ["OxideTersoffPotentials"],
                  "pymatgen.analysis.defects": ["*.json"]},
    author="Shyue Ping Ong, Anubhav Jain, Michael Kocher, Geoffroy Hautier,"
    "William Davidson Richards, Stephen Dacek, Dan Gunter, Shreyas Cholia, "
    "Matteo Giantomassi, Vincent L Chevrier, Rickard Armiento",
    author_email="ongsp@ucsd.edu, anubhavj@mit.edu, mpkocher@lbnl.gov, "
    "geoffroy.hautier@uclouvain.be, wrichard@mit.edu, sdacek@mit.edu, "
    "dkgunter@lbl.gov, scholia@lbl.gov, gmatteo@gmail.com, "
    "vincentchevrier@gmail.com, armiento@mit.edu",
    maintainer="Shyue Ping Ong",
    url="https://github.com/materialsproject/pymatgen/",
    license="MIT",
    description="Python Materials Genomics is a robust materials "
                "analysis code that defines core object representations for "
                "structures and molecules with support for many electronic "
                "structure codes. It is currently the core analysis code "
                "powering the Materials Project (www.materialsproject.org).",
    long_description=long_desc,
    keywords=["VASP", "gaussian", "ABINIT", "nwchem", "materials", "project",
              "electronic", "structure", "analysis", "phase", "diagrams"],
    classifiers=[
        "Programming Language :: Python :: 2.7",
        "Development Status :: 4 - Beta",
        "Intended Audience :: Science/Research",
        "License :: OSI Approved :: MIT License",
        "Operating System :: OS Independent",
        "Topic :: Scientific/Engineering :: Information Analysis",
        "Topic :: Scientific/Engineering :: Physics",
        "Topic :: Scientific/Engineering :: Chemistry",
        "Topic :: Software Development :: Libraries :: Python Modules"
    ],
    ext_modules=[get_spglib_ext()],
    scripts=[os.path.join("scripts", f) for f in os.listdir("scripts")]
)<|MERGE_RESOLUTION|>--- conflicted
+++ resolved
@@ -44,11 +44,7 @@
     version="2.9.7",
     install_requires=["numpy>=1.5", "pyhull>=1.4.3", "PyCifRW>=3.3",
                       "requests>=1.0", "pybtex>=0.16", "pyyaml>=3.0",
-<<<<<<< HEAD
-                      "monty>=0.2.0"],
-=======
                       "monty>=0.2.2"],
->>>>>>> 2f65a9f4
     extras_require={"electronic_structure": ["scipy>=0.10"],
                     "plotting": ["matplotlib>=1.1"],
                     "ase_adaptor": ["ase>=3.3"],
